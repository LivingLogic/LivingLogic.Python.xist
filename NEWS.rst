--- conflicted
+++ resolved
@@ -1,4 +1,3 @@
-<<<<<<< HEAD
 Changes in 5.15 (released ??/??/2016)
 -------------------------------------
 
@@ -28,13 +27,13 @@
 
 *	:class:`orasql.Index` now has a method :meth:`itercolumns` for iterating
 	through the columns of the index.
-=======
+
+
 Changes in 5.14.2 (released 03/02/2016)
 ---------------------------------------
 
 *	Fixed color blending in :class:`color.Color` to use "premultiplied alpha"
 	values. With this change blending colors gives the same result as CSS.
->>>>>>> 5422ca2b
 
 
 Changes in 5.14.1 (released 12/04/2015)
