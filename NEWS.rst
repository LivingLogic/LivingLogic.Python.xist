--- conflicted
+++ resolved
@@ -1,4 +1,3 @@
-<<<<<<< HEAD
 Changes in 5.14 (released ??/??/2015)
 -------------------------------------
 
@@ -74,7 +73,8 @@
 
 *	:class:`ll.orasql.Comment` has a new method :meth:`comment` that returns the
 	text of the column comment itself.
-=======
+
+
 Changes in 5.13.1 (released 06/12/2015)
 ---------------------------------------
 
@@ -93,7 +93,6 @@
 		>>> node = html.a(href="http://www.example.org/index.html")
 		>>> node.bytes(base="http://www.example.com", allowschemerelurls=True)
 		b'<a href="//www.example.org/index.html"></a>'
->>>>>>> ad6f8f1f
 
 
 Changes in 5.13 (released 12/18/2014)
