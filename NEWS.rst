<<<<<<< HEAD
Changes in ?.? (released ??/??/2014)
------------------------------------
=======
Changes in 5.8.1 (released 06/18/2014)
--------------------------------------
>>>>>>> 1c620ca4

*	The UL4 function ``repr`` now handles recursive lists/dicts similar to
	Python ``repr`` (i.e. it doesn't raise an exception for infinite recursion).

<<<<<<< HEAD
*	:class:`url.URL` now handles filenames containing space correctly when
=======
*	:class:`url.URL` now handles filenames containing spaces correctly when
>>>>>>> 1c620ca4
	converting between URLs and filenames.


Changes in 5.8 (released 05/05/2014)
------------------------------------

*	UL4 supports ``while`` loops now.

*	:meth:`misc.item` now supports index sequences, which will be applied
	recursively, so ``item(["foo", "bar"], (1, -1))`` returns ``'r'``.

*	A new context manager :func:`misc.timeout` has been added, that uses
	:func:`signal.alarm` to limit the runtime of the body of the ``with`` block.

*	Updated the required version of :mod:`cssutils` to 1.0.

*	Fixed the :mod:`oradd`\ ``resetsequence`` command to really reset the
	sequence. The parameters ``minvalue`` and ``increment`` are now optional.
	If missing they will be taken from the existing sequence.

*	Passing the ``clientinfo`` parameter to :func:`cx_Oracle.connect` doesn't
	work with Oracle 11.2.0.4.0 (leading to an ``ORA-03113: end-of-file on
	communication channel`` error). The method :meth:`orasql.connect` has been
	changed to set the ``clientinfo`` parameter after the connection has been
	established.

*	Fixed cloning of plain XML attributes.

*	Fixed a bug in the C source code that broke compiling with Visual C.
	From now on we will have Windows installation packages again.


Changes in 5.7.1 (released 02/13/2014)
--------------------------------------

*	Fixed a bug in the script ``oradiff`` that resulting in the wrong order of
	the output.

*	The ``oradd`` command ``file`` will now create directories if they don't
	exist.


Changes in 5.7 (released 01/30/2014)
------------------------------------

*	The :mod:`ll.oradd` command ``file`` has been renamed to ``scp``.

*	The new :mod:`ll.oradd` command ``file`` will now save the file directly from
	Python. A file mode, owner and group can be set.

*	The JSON payload of the :mod:`ll.sisyphus` failure email will now be encoded
	in base64 format to work around a bug in the quoted-printable encoder.

*	To conform to the Python 3 dictionary interface :meth:`ll.orasql.Record.iterkeys`
	has been renamed to :meth:`ll.orasql.Record.keys` and
	:meth:`ll.orasql.Record.itervalues` has been renamed to
	:meth:`ll.orasql.Record.values`. The original methods
	:meth:`ll.orasql.Record.keys` and :meth:`ll.orasql.Record.values` have been
	dropped.


Changes in 5.6 (released 01/28/2014)
------------------------------------

*	:mod:`ll.oradd` has been updated to support variables and literal SQL in
	a more direct way. However the old method (via ``"keys"`` and ``"sql"``) is
	still supported, but will be removed in one of the next versions.

*	The key ``"args"`` is now optional for the ``oradd`` commands ``procedure``
	and ``sql``.

*	Support for oradd dumps in UL4ON format has been removed from :mod:`ll.oradd`.

*	Lines in an ``oradd`` dump starting with ``#`` will now be ignored.


Changes in 5.5.1 (released 01/27/2014)
--------------------------------------

*	:mod:`ll.orasql` now unterstands type bodies (so the script ``oracreate``
	will output them).


Changes in 5.5 (released 01/23/2014)
------------------------------------

*	If expressions (i.e. ``code if cond else code``) have been added to UL4.

*	The bitwise operators ``&``, ``|``, ``^``, ``~``, ``<<`` and ``>>``
	(and their agumented assigment counterparts ``&=``, ``|=``, ``^=``, ``<<=``
	and ``>>=``) have been added to UL4.

*	UL4ON now supports ``slice`` objects.

*	The ``oradd`` script has a new option :option:`-d`/:option:`--directory`
	that is the base directory for file copy actions.

*	``oradd`` now supports executing SQL directly.

*	The project repository is hosted on GitHub_ now.

.. _GitHub: https://github.com/LivingLogic/LivingLogic.Python.xist


Changes in 5.4.1 (released 12/18/2013)
--------------------------------------

*	Use quoted printable encoding for the JSON attachment in the sisyphus
	failure email.


Changes in 5.4 (released 11/29/2013)
------------------------------------

*	``ssh`` URLs now can handle any version of Python on the remote end. The
	``remotepython`` parameter has been renamed to ``python``.

*	The default Python version for ``ssh`` URLs can now be specified with the
	environment variable ``LL_URL_SSH_PYTHON``.


Changes in 5.3 (released 10/28/2013)
------------------------------------

*	:class:`xist.parse.Tidy` can now pass the XML declaration and the doctype
	to the application (however internal DTD subsets will be ignored).


Changes in 5.2.7 (released 10/15/2013)
--------------------------------------

*	:class:`orasql.Record` objects are now instances
	of :class:`collections.Mapping` and are handled correctly by UL4 now.


Changes in 5.2.6 (released 10/15/2013)
--------------------------------------

*	Attribute access has been fixed in UL4: For objects that supported the
	dictionary interface without being a dict, a :exc:`KeyError` was raised
	before instead of returning an "undefined" object.


Changes in 5.2.5 (released 10/09/2013)
--------------------------------------

*	``starttime`` and ``endtime`` are now included in the JSON
	data sent with the :mod:`sisyphus` failure report email too.


Changes in 5.2.4 (released 10/09/2013)
--------------------------------------

*	``python_executable`` and ``python_version`` are now included in the JSON
	data sent with the :mod:`sisyphus` failure report email.


Changes in 5.2.3 (released 10/09/2013)
--------------------------------------

*	The :func:`task` context manager function in :mod:`sisyphus` now allows
	any UL4 compatible object for the task type and name not just strings or
	``None``.


Changes in 5.2.2 (released 10/07/2013)
--------------------------------------

*	:mod:`sisyphus` now doesn't reraise the exception if it was handled via email.
	This means that you will only get one email: either from :mod:`sisyphus` or
	from your cron daemon. Exceptions that are not instances of :exc:`Exception`
	will not be handled by :mod:`sisyphus` (i.e. you won't get an email when you
	press CTRL-C, but a normal stack trace).

*	In case of a parse error in UL4 templates an exception will now be raised.


Changes in 5.2.1 (released 10/02/2013)
--------------------------------------

*	Fixed a bug in one of the UL4 templates for :mod:`sisyphus`.


Changes in 5.2 (released 10/01/2013)
------------------------------------

*	Added support for bound methods to UL4 templates. This means that methods
	that should be callable must be included in ``ul4attrs``.

*	UL4 templates now support attribute, item and slice assignment, i.e. the
	following code will work::

		<?code d = {}?><?code d.foo = 'bar'?>
		<?code d = {}?><?code d['foo'] = 'bar'?>
		<?code d = [17]?><?code d[0] = 23?>
		<?code d = [1, 7, 4]?><?code d[1:2] = [2, 3]?>

*	For objects with attributes exposed to UL4, attributes can be specified as
	being writable by prepending the name with a ``+`` in ``ul4attrs``.

*	Added UL4 functions ``first`` and ``last`` that return the first or last item
	produced by an iterable.

*	The default argument for the functions :func:`misc.first` and
	:func:`misc.last` now defaults to ``None``. I.e. for empty iterators the
	default value will always be returned instead of generating an exception.

*	:mod:`ll.sispyhus` can now send an email itself in case of a failure. This
	email includes information about the failure in plain text, HTML and JSON
	format.

*	:mod:`ll.sispyhus` now supports subtasks via the method :meth:`task`.
	This replaces the :meth:`prefix` method.

*	:mod:`ll.sispyhus` now creates a relative symbolic link for the current
	logfile instead of an absolute one.

*	``oradd`` now outputs the keys in its logging output.

*	``oradd`` can now be used to reset sequences.

*	Committing the transactions in ``oradd`` can now be done after each record
	with the new option ``--commit``. ``--rollback`` has been removed.

*	Renamed the attributes ``scriptname`` and ``shortscriptname`` of the
	:obj:`misc.sysinfo` object to ``script_name`` and ``short_script_name``.

*	Fixed the user related attributes of :obj:`misc.sysinfo`.


Changes in 5.1 (released 08/02/2013)
------------------------------------

*	The HTML namespace (:mod:`ll.xist.ns.html`) now supports microdata__ attributes.

	__ http://www.w3.org/html/wg/drafts/microdata/master/

*	Added support for triple quoted strings to UL4 templates.

*	Added an UL4 function ``sum`` that works like the Python function ``sum``.

*	Variables assigned in the body of a <?for?> loop in UL4 now survive the end
	of the loop. As a consequence of this, loop variables now leak into the
	surrounding scope (but not the loop variables for list/dictionary
	comprehensions or generator expressions).

*	Made checking for recoverable Oracle exceptions in :mod:`ll.nightshade` more
	robust.

*	Added missing processing instruction class :class:`ll.xist.ns.ul4.note`.

*	:mod:`ll.oradd` now prints the data object before trying to call the
	procedure and can handle foreign keys that are ``NULL``.

*	The methods :meth:`abslum` and :meth:`rellum` of :class:`Color` objects are
	now exposed to UL4 templates.

*	The ``oradd`` script has a new option :option:`--dry-run` to rollback all
	database changes instead of committing them. This can be used to test whether
	an ``oradd`` dump will work.

*	``oradd`` can now copy files via ``scp``. Parts of the file names used may
	depend on key values.

*	``oradd`` now supports other out types than integers.

*	The ``query`` method for database connections in ``db2ul4`` scripts has
	changed: Instead of a query and a parameter dictionary, you have to pass in
	positional arguments that alternate between fragments of the SQL query and
	parameters. I.e.::

		db.query("select * from table where x=:x and y=:y", x=23, y=42)

	becomes::

		db.query("select * from table where x=", 23, " and y=", 42)

	This makes ``db2ul4`` independent from the parameter format of the database
	driver.


Changes in 5.0 (released 06/04/2013)
------------------------------------

*	The HTML namespace (:mod:`ll.xist.ns.html`) has been updated to support the
	current HTML5__ definition.

	__ http://www.w3.org/TR/2012/CR-html5-20121217/

	However old elements/attributes from the previous HTML namespace are still
	supported.

*	XIST now allows arbitrary elements and attributes. :mod:`ll.xist.parse` will
	parse any XML file, even if the pool object doesn't contain an element for
	the element name, and even if an attribute name isn't declared for an element.

	Undeclared elements will be "plain" instances of :class:`ll.xist.xsc.Element`
	(i.e. not instances of a subclass of :class:`ll.xist.xsc.Element`) with the
	attributes ``xmlns`` and ``xmlname`` set accordingly and undeclared
	attributes will be "plain" instances of :class:`ll.xist.xsc.Attr` (with
	proper ``xmlns`` and ``xmlname`` attributes).

	This new feature requires several API changes which will be described below.

*	Validation is now off by default, to turn it on pass ``validate=True`` to
	:func:`parse.tree` or :func:`parse.itertree` for parsing, or the publisher
	object or the :meth:`bytes`, :meth:`iterbytes`, :meth:`string` or
	:meth:`iterstring` methods for publishing.

*	Accessing an attribute via :meth:`__getattr__` (i.e.
	``htmlelement.attrs.class_``) only works for attributes that are declared
	for the class, all other attributes must be accessed via :meth:`__getitem__`
	(i.e. ``htmlelement.attrs["class"]``). :meth:`__getitem__` always requires
	the XML name of the attribute. :meth:`__getitem__` also allows an attribute
	name for a global attribute in Clark notation (i.e.
	``htmlelement.attrs["{http://www.w3.org/XML/1998/namespace}lang"]``). A global
	attribute can also be accessed via a (namespace name, attribute name) tuple
	(i.e. ``htmlelement.attrs[("http://www.w3.org/XML/1998/namespace", "lang")]``).
	Using an attribute class or attribute object is also possible (i.e.
	``htmlelement.attrs[xml.Attr.lang]`` or
	``htmlelement.attrs[xml.Attr.lang('de')]``).

*	Using :meth:`__setattr__` to set attributes only works for declared attributes
	too. Using :meth:`__setitem__` to set attributes supports the same kind of
	arguments as :meth:`__getitem__` does. For declared attributes the resulting
	attribute object will always be an instance of the declared attribute class.
	For all other attributes it will be an instance of :class:`ll.xist.xsc.Attr`
	except when an attribute class or instance is used as the key. In this case
	the attribute will be an instance of that class.

*	The methods :meth:`convert`, :meth:`clone`, :meth:`__copy__`,
	:meth:`__deepcopy__`, :meth:`compacted`, :meth:`withsep`, :meth:`reversed`,
	:meth:`filtered`, :meth:`shuffled`, :meth:`mapped` and :meth:`normalized`
	make sure that plain nodes are copied properly, i.e. they retain their custom
	:attr:`xmlns` and :attr:`xmlname` attributes.

*	The keys in an attribute dictionary (i.e. an :class:`ll.xist.xsc.Attrs`
	object) are no longer the attribute classes, but the (namespace name,
	attribute name) tuples::

		>>> node = html.div({xml.Attrs.lang: 'de'}, id='id42', class_='foo')
		>>> list(node.attrs.keys())
		[('http://www.w3.org/XML/1998/namespace', 'lang'),
		 (None, 'class'),
		 (None, 'id')]

*	For all methods that existed in Python/XML pairs (e.g. :meth:`withnames` and
	:meth:`withnames_xml` in :class:`xsc.Attrs` or :meth:`elementclass` and
	:meth:`elementclass_xml` in :class:`xsc.Pool` etc.) there is only one version
	now: A method without the ``_xml`` suffix that accepts the XML version of the
	name.

*	The method :meth:`checkvalid` has been renamed to :meth:`validate`. It no
	longer calls :func:`warnings.warn` itself, but is a generator that returns
	the warning objects. Furthermore the ``model`` objects now get passed the
	complete path instead of only the target node (this is used to implement
	HTML5's transparent content model).

*	Validating whether an attribute is allowed is now done in
	:meth:`Attrs.validateattr`. The default implementation yields warnings about
	undeclared local attributes. The HTML5 namespace extends this to also accept
	any attribute whose name starts with ``data-`` or ``aria-``.

*	Node comparison now ignores the classes for elements, entities and processsing
	instructions, so that plain nodes compare equal to instances of
	:class:`Element`, :class:`Entity` or :class:`ProcInst` subclasses as long
	as the name and content of the node matches.

*	:class:`ll.xist.parse.Tidy` no longer has a ``skipbad`` argument.

*	Converter contexts now support string as keys (which must be hierarchical
	dot-separated names similar to Java package names (e.g.
	``"org.example.project.handler"``) to avoid name collisions).

*	The :mod:`docbook` module has been updated to support DocBook 5.0.

*	:class:`URL` objects are pickable now.

*	When whitespace is removed in the literal text of UL4 templates (via the
	``keepws`` parameter), any initial spaces (before the first line feed) are
	now no longer removed.

*	If you have Cython__ installed and the environment variable ``LL_USE_CYTHON``
	set, several modules will now be compiled into extension modules.

	__ http://www.cython.org/

*	It's now possible to expose attributes and methods of objects to UL4
	templates. Exposing attributes can be done by setting a class or instance
	attribute ``ul4attrs`` to a sequence of attribute names. Exposing methods can
	be done with the decorators :func:`ul4c.expose_method` and
	:func:`ul4c.expose_generatormethod`.

*	A new UL4 function ``list`` has been added. This function works like the
	Python function ``list``, creating a copy of a sequence or materialzing
	an iterator.

*	A new UL4 function ``slice`` has been added. It works like
	:func:`itertools.slice`, i.e. returning a slice from an iterator.

*	The function :func:`html.astext` that converts an XIST tree containing HTML
	to plain text is now implemented in plain Python so it no longer requires
	a text mode browser. The function also got more configurable.

*	The objects available to ``db2ul4`` scripts have been changed: ``oracle``,
	``sqlite`` and ``mysql`` are now objects with a ``connect`` method that
	returns a connection object. A connection object now has a method ``query``
	that executes the query and returns an iterator over the results. Furthermore
	``query`` supports keyword arguments for parameterized queries, i.e. you
	can now do::

		<?code db = oracle.connect("user/pwd@db")?>
		<?for row in db.query("select * from foo where bar = :bar", bar=42)?>
			<?print row?>
		<?end for?>

	The ``system`` object now has an ``execute`` method that executes the system
	command.

*	Fixed a bug in :meth:`orasql.OracleFileResource.close` that surfaced when
	writing to on Oracle object.


Changes in 4.10 (released 03/04/2013)
-------------------------------------

*	It's now possible to use UL4 templates as functions by using the
	``<?return?>`` tag::

		>>> from ll import ul4c
		>>> f = ul4c.Template("<?return 2*x?>")
		>>> f(x=42)
		84

	It's also possible to call a template as a function inside another template::

		>>> from ll import ul4c
		>>> t = ul4c.Template("<?def x?><?return 42?><?end def?><?print x()?>")
		>>> t.renders()
		'42'

	Normal output of the template will be ignored if it is used as a function.

	If the template runs through to the end without encountering a ``<?return?>``
	tag, ``None`` will be returned if the template is used as a function.

	If the template is used as a template and a ``<?return?>`` tag is encountered
	executing the template will be stopped (the return value will be ignored).

*	The UL4 tag ``<?code?>`` may now contain not only variable assigments, but
	any other expression. Of course this makes only sense for expressions that
	have side effects (e.g. a call to the ``render`` method).

*	The tag ``<?render?>`` has been removed. To update your code replace
	``<?render r.render()?>`` with ``<?code r.render()?>``.

*	UL4 functions ``print`` and ``printx`` have been added. They behave like the
	respective tags ``<?print?>`` and ``<?printx?>``, but can output an arbitrary
	number of arguments.

*	The builtin UL4 functions are now real objects that can be passed to
	templates as arguments.

*	The UL4 methods ``days``, ``seconds``, ``microseconds`` and ``months`` have
	been added for ``timedelta``/``monthdelta`` objects.

*	Lists in UL4 now support the methods ``append``, ``insert`` and ``pop``.

*	Dictionaries in UL4 now support the method ``update``.

*	The ``db2ul4`` script now supports a ``-w``/``--keepws`` argument.

*	The UL4 functions ``vars`` and ``get`` have been removed.

*	The ``**`` syntax has been removed for UL4 dict literals.

*	The automatic UL4 variable ``stack`` has been removed too.


Changes in 4.9.1 (released 01/17/2013)
--------------------------------------

*	Fixed a bug the ``printx`` tag for UL4 templates.


Changes in 4.9 (released 01/17/2013)
------------------------------------

*	Fixed a bug in UL4 templates when a template called a top-level template
	which in turn called its own subtemplate.

*	Fixed and enhanced ``repr`` output of UL4 templates and added support
	for IPythons pretty printing framework.


Changes in 4.8 (released 01/15/2013)
------------------------------------

*	Linefeeds and indentation in the literal text for UL4 templates can now be
	ignored by specifying ``keepws=False`` in the template constructor.


Changes in 4.7 (released 01/11/2013)
------------------------------------

*	A variable ``stack`` is now automatically defined in all UL4 templates. This
	list contains a stack of the currently executing UL4 templates. ``stack[-1]``
	is the current template.

*	UL4 templates now support lexical scopes. A locally defined subtemplate can
	access all local variables of the template in which it is defined.

*	UL4 functions and methods now support keyword arguments, e.g.
	``format(now(), fmt="%Y-%m-%d", lang="en")``.

*	UL4 templates can no longer be converted to Java ``CompiledTemplate`` objects.
	(However converting it to an ``InterpretedTemplate`` is of course still
	supported).

*	If the view ``ctx_preferences`` doesn't exist :meth:`orasql.Preference.itername``
	now will simply return an empty iterator instead of failing with an Oracle
	exception ``ORA-00942: table or view does not exist``.

*	For sisyphus jobs, the class attribute ``maxtime`` can now be set to a
	``datetime.timedelta`` object.


Changes in 4.6 (released 12/18/2012)
------------------------------------

*	The :meth:`walk` method in XIST has been changed: The return value is a
	cursor object that provides information about the path and can be used to
	skip subtrees in the traversal. Filters (which are called selectors now)
	can no longer influence which parts of the trees are traversed, only whether
	a node is returned by the iterator or not.

*	:func:`ll.xist.parse.itertree` now supports the same interface is the
	:meth:`walk` method.

*	A new function :func:`xfind.filter` has been added that filters the output
	of :meth:`walk` or :func:`itertree` against a :class:`Selector` object.

*	The XIST parse events have been renamed: The ``"start*"`` events to
	``"enter*"`` and the ``"end*"`` events to ``"leave*"``.

*	Slicing XIST elements now returns a sliced element, instead of a slice from
	the content :class:`Frag`::

		>>> from ll.xist.ns import html
		>>> html.ul(html.li(i) for i in range(5))[1:3].string()
		'<ul><li>1</li><li>2</li></ul>'

*	Functions with keyword only arguments are now supported in
	:func:`ll.xist.ns.doc.explain`.

*	:class:`ll.misc.monthdelta` now supports the :func:`abs` function (i.e.
	``abs(monthdelta(-1))`` returns ``monthdelta(1)``.)


Changes in 4.5 (released 11/29/2012)
------------------------------------

*	Added UL4 functions ``any`` and ``all``.

*	To improve UL4 exception messages there are now several undefined objects,
	which give information about which key/name/index resulted in the undefined
	object being created.

*	UL4ON can no longer read or write undefined values.

*	The UL4 function ``format`` now swallows all exceptions produced by
	:mod:`locale`.

*	Oracle URLs now support reading and writing bytes.

*	Because of problems with `distribute`_/`pip`_ and `pytest`_
	:file:`ll/__init__.py` has been reintroduced.

	.. _distribute: http://pypi.python.org/pypi/distribute
	.. _pip: http://www.pip-installer.org/
	.. _pytest: http://pytest.org/latest/


Changes in 4.4 (released 11/08/2012)
------------------------------------

*	Python 3.3 is required now (as the code uses ``yield from`` and
	``__qualname__``).

*	:file:`ll/__init__.py` has been removed, i.e. XIST is now a PEP 420
	compatible namespace package.

*	Fixed tab/space mix in :file:`antlr3/debug.py`.


Changes in 4.3.1 (released 11/06/2012)
--------------------------------------

*	Added a method ``values`` to UL4 for dictionaries.

*	Fixed a bug in ``ll.misc.SysInfo.user_shell``.

*	Fixed function :func:`ll.xist.ns.doc.explain` for methods.


Changes in 4.3 (released 11/02/2012)
------------------------------------

*	UL4 now uses a parser generated by ANTLR_ instead of using spark_. This means
	that the Python parser can now use the same grammar as the Java parser.
	(A Python 3 port of the ANTLR runtime is included).

	.. _ANTLR: http://www.antlr.org/
	.. _spark: http://pages.cpsc.ucalgary.ca/~aycock/spark/

*	Accessing non-existant variables in UL4 templates now no longer raises an
	exception but returns the special object ``Undefined``. The same is true for
	accessing non-existant dictionary keys or list/string indexes that are out of
	range.

	In a boolean context ``Undefined`` is treated as false and ``str(Undefined)``
	returns the empty string.

*	Two new UL4 functions have been added: ``isundefined`` returns whether the
	argument is the ``Undefined`` object or not. ``isdefined`` has the inverted
	logic, i.e. it returns ``True`` if the argument is *not* the ``Undefined``
	object.

*	The characters CR and LF are no longer allowed in UL4 string constants.
	Furthermore the escape sequence ``\e`` is no longer supported.

*	All AST nodes for loading constants have been merged into a single class
	:class:`Const`.

*	:mod:`ll.ul4on` can now read and write :class:`datetime.timedelta` and
	:class:`misc.monthdelta` objects as well as the new ``Undefined`` object
	from UL4 (:class:`ll.ul4c.Undefined`).


Changes in 4.2 (released 10/22/2012)
------------------------------------

*	UL4 templates now support list and dictionary comprehension as well as
	generator expressions.

*	A new UL4 function ``date`` has been added.

*	The UL4 method ``join`` no longer calls ``str`` on the items in the argument
	list.

*	The UL4 function format now supports a third argument: the language for
	formatting dates. So ``format(date(2012, 10, 10), '%A', 'de')`` outputs
	``Mittwoch``.

*	UL4 date objects now have a new ``week`` method. This method returns the
	week number of the year. It supports one argument: the weekday number
	(0 for Monday, ... 6 for Sunday) that should be considered the start day
	of the week. All days in a new year preceding the first week start day are
	considered to be in week 0. The week start day defaults to 0 (Monday).

*	:class:`datetime.timedelta` objects are now completely supported in UL4
	templates: They can be created with the ``timedelta`` function and can be
	type tested for with ``istimedelta``.

*	Added a new class :class:`ll.misc.monthdelta`. :class:`monthdelta` objects
	can be used to add months/years to a :class:`datetime.datetime` or
	:class:`datetime.date` object. If the resulting day falls out of the range of
	valid days for the target month, the last day for the target month will be
	used instead.

*	:class:`monthdelta` objects are now supported in UL4 templates: They can be
	created with the ``monthdelta`` function and can be type tested for with
	``ismonthdelta``.


Changes in 4.1.1 (released 10/04/2012)
--------------------------------------

*	Fixed a bug in the UL4 handling of slices. (``('0' + str(x))[-2:]`` didn't
	work correctly.)


Changes in 4.1 (released 10/02/2012)
------------------------------------

*	Loop variable unpacking in UL4 now allows arbitrary nesting.

*	Variable assignment in UL4 now allows variable unpacking too, i.e.
	``(a, b) = [17, 23]``.

*	The support for Growl notifications in :mod:`ll.make` on the Mac has been
	replaced by support for Mountain Lions Notification Center via
	terminal-notifier__.

	__ https://github.com/alloy/terminal-notifier

*	:mod:`sispyhus` jobs now support notifications too.

*	Java conversion of :class:`ll.ul4c.And` has been fixed to evaluate the second
	operand only when the result isn't clear from the first.

*	:class:`ll.ul4on.Decoder` now raises an ``EOFError`` when reading from an
	empty stream.

*	A new script has been added: ``oradd.py`` can be used for importing data into
	an Oracle database (via procedure calls).


Changes in 4.0 (released 08/08/2012)
------------------------------------

*	The source has been ported to Python 3. From now on XIST is a Python 3 only
	project. A big thanks goes to Martin v. Löwis, who got this conversion
	started at PyCon DE 2011. He did the basic ``2to3`` conversion and updated
	the C source to work on Python 3. Without Martin, XIST wouldn't have made
	the leap to Python 3 for several years.

*	As there's no Python 3 port of libxml2_\s Python wrapper, XIST now uses lxml_
	for HTML parsing.

	.. _libxml2: http://www.xmlsoft.org/
	.. _lxml: http://lxml.de/

	This change shouldn't have any visible consequences.

*	UL4 templates are no longer compiled to byte code, instead the AST is
	evaluated or converted to the target sourcecode directly.

*	Generating the final Javascript source code for UL4 templates is now done in
	Javascript itself.

*	A new module :mod:`ul4on` has been added. This module provides functions for
	encoding and decoding a lightweight extensible machine-readable text format
	for serializing the object types supported by UL4.

*	The following new functions have been added to UL4: ``isfirst``, ``islast``,
	``isfirstlast``, ``enumfl``. They are variants of ``enumerate`` that give
	information about whether the item is the first and/or last item.

*	The following new functions have been added to UL4: ``urlquote`` and
	``urlunquote``. They encode/decode the ``%``-escaped form of URL query
	parameters.

*	The UL4 function ``json`` has been renamed to ``asjson`` and the following
	new UL4 functions have been added: ``fromjson``, ``asul4on`` and ``fromul4on``.

*	The UL4 function ``enumerate`` now supports 1 or 2 arguments (the second
	argument being the start value).

*	The UL4 functions ``str``, ``bool``, ``int`` and ``float`` now support being
	called without arguments (just like in Python).

*	Date constants in UL4 have changed again. They are now written like this:
	``@(2012-04-12)`` or ``@(2012-04-12T12:34:56)``.

*	The ``<?render?>`` tag in UL4 now looks like a method call instead of a
	function call. I.e. ``<?render t(a=17, b=23)?>`` has changed to
	``<?render t.render(a=17, b=23)?>``.

*	UL4 stacktraces now use exception chaining to report the exception location
	in nested templates.

*	The UL4 methods ``find`` and ``rfind`` now support lists and tuples.

*	Two new UL4 functions have been added: ``min`` and ``max``.

*	The sort order for attributes when publishing XIST trees can be overwritten
	by setting the ``xmlorder`` class attribute to a string. This string will be
	used for sorting the attribute. Attributes that have ``xmlorder`` set will
	always be published before those that don't.

*	Support for the old ``ipipe`` infrastructure has been removed. Support for
	IPythons new pretty printing infrastructure has been added. Output looks like
	this::

		In [1]: from ll.xist.ns import xml, html
		In [2]: html.a(
		   ...:         'gurk',
		   ...:         xml.Attrs(lang='de'),
		   ...:         class_='link',
		   ...:         href='http://www.example.org/',
		   ...:         id='dings42',
		   ...: )
		Out[2]:
		ll.xist.ns.html.a(
		   'gurk',
		   ll.xist.ns.xml.Attrs.lang='de',
		   class_='link',
		   href='http://www.example.org/',
		   id='dings42')

*	Added the attributes ``allowfullscreen`` and ``flashvars`` to
	:class:`ll.xist.ns.html.embed`.

*	Added the attribute ``allowfullscreen`` to  :class:`ll.xist.ns.html.iframe`.

*	The :meth:`isdir` method now always returns ``False`` for real (i.e.
	non-file or ssh) URLs. This allows stuff like::

		ucp http://www.python.org/ftp/python/2.7.2/Python-2.7.2.tar.bz2 \
		    ssh://user@www.example.org/~/src/

*	:class:`ll.orasql.Index` now uses the ``*_INDEXES`` views to get a list of
	all indexes and ``LOB`` indexes are filtered out, since they will be recreated
	with the LOB itself. The method :meth:`table` has been fixed for indexes that
	belong to a different user than the index.

*	:class:`ll.orasql.LOBStream` has a new method :meth:`seek`.

*	:class:`ll.make.FileAction` supports encoding/decoding when writing/reading
	the file. For this use the :obj:`encoding` and :obj:`errors` arguments.

*	The XIST node method :meth:`sorted` has been removed, as it no longer makes
	sense, because with Python 3 nodes might be uncomparable.

*	Th support for ``%u`` escapes in URLs has been removed.

*	The function :func:`html.astext` now uses the newer `links 2`_

	.. _links 2: http://links.twibright.com/

*	The scripts ``oracreate``, ``oradrop``, ``oradelete``, ``oradiff``,
	``oramerge``, ``oragrant``, ``orafind`` and ``uhpp`` no longer have an
	:option:`-e`/:option:`--encoding` option. They always use Pythons output
	encoding.

*	The options :option:`-i`/:option:`--inputencoding` and
	:option:`-o`/:option:`--outputencoding` of the script ``db2ul4`` have been
	replaced with an option :option:`-e`/:option:`--encoding` for the encoding
	of the template files. For printing the result Pythons output encoding is
	used.

*	The options :option:`--inputencoding`,/:option:`--inputerrors` and
	:option:`--outputencoding`/:option:`--outputerrors` of
	:class:`ll.sisyphus.Job` have been replaced with option
	:option:`--encoding`/:option:`--errors` for the encoding of the log files.

*	``oradiff`` now iterates through the object in correct order, so if you're
	running ``oradiff`` with ``-mfull`` the output shouldn't produce any errors
	when executed.

*	:mod:`ll.orasql.Index` can now handle domain indexes.

*	:mod:`ll.orasql.Preference` has been added.

*	:mod:`ll.orasql` now ignores indexes of type ``IOT - TOP``.

*	:mod:`ll.orasql` can now handle primary keys where the underlying index has
	a different name.

*	:mod:`ll.orasql` now ignores tables with names starting with ``DR$``
	(i.e. those created by Oracle Text Search).

*	Attributes of :class:`ll.misc.SysInfo` instances are now calculated on
	demand. With this change only one instance of :class:`ll.misc.SysInfo` is
	required. This instance is :class:`ll.misc.sysinfo`.

*	When connecting to the database :mod:`ll.orasql` sets the ``client_info``
	attribute to the name of the running script (unless ``clientinfo=None`` is
	passed to the :func:`connect` call).

*	:class:`ll.xist.ns.specials.loremipsum` now repeats the text if the specified
	``len`` attribute is greater that the length of the lorem ipsum text.


Changes in 3.25 (released 08/12/2011)
-------------------------------------

*	:class:`ll.xist.parse.Tidy` will now output the attribute events in sorted
	order. Publishing an XIST node will output the attributes in sorted order too.

*	The :meth:`compact` method has been renamed to :meth:`compacted` to avoid
	collisions with the ``compact`` attribute in HTML elements.

*	A new script ``uhpp`` has been added, that can be used for pretty printing
	HTML. As the attributes are output in alphabetical order it can also be used
	as a tool for comparing HTML files.


Changes in 3.24.1 (released 08/10/2011)
---------------------------------------

*	Fixed a bug in the new :class:`ll.xist.xsc.AttrElement` class that surfaced
	in the context of boolean attributes.


Changes in 3.24 (released 08/09/2011)
-------------------------------------

*	The :class:`ProcInst` subclass :class:`ll.xist.xsc.AttrProcInst` has been
	replaced with an :class:`Element` subclass :class:`ll.xist.xsc.AttrElement`.
	Conditional handling of the attribute will be used, if the
	:class:`AttrElement` instance is the only
	child of the attribute. Outside of attributes the :class:`AttrElement`
	instance will be published normally (via :meth:`publish`, which must be
	implemented).

*	:class:`ll.xist.ns.ul4.attr_if` is an :class:`ll.xist.xsc.AttrElement`
	subclass now. The condition is in the ``cond`` attribute and the attribute
	content is inside the element. Outside of an attribute :class:`attr_if`
	will put a normal UL4 ``if`` condition around its content.

*	:class:`ll.xist.ns.ul4.attr_ifnn` has been removed.


Changes in 3.23.1 (released 07/28/2011)
---------------------------------------

*	Fixed a bug in :mod:`ll.sisyphus`: The code wasn't updated to use
	:class:`ll.ul4c.Template` instead of :func:`ll.ul4c.compile`.


Changes in 3.23 (released 07/20/2011)
-------------------------------------

*	UL4 template objects now have a name. This name will be displayed in
	exception messages. Nested templates display their own name in the exception
	message.

*	The module global functions :func:`ll.ul4c.compile`, :func:`ll.ul4c.load` and
	:func:`ll.ul4c.loads` have been removed. Instead of them the :class:`Template`
	constructor and the class methods :meth:`load` and :meth:`loads` can be used.

*	The script ``oradelete`` now supports the options :option:`--include`,
	:option:`--exclude` and :option:`--keepjunk` too.


Changes in 3.22 (released 07/14/2011)
-------------------------------------

*	The scripts ``oracreate``, ``oradrop`` and ``oragrant`` have new options
	:option:`--include` and :option:`--exclude` that can be used to filter the
	objects that will be output.


Changes in 3.21 (released 06/03/2011)
-------------------------------------

*	Oracle 10 doesn't have a ``DBA_ARGUMENTS`` view.
	Fixed :class:`ll.orasql.Function` and :class:`ll.orasql.Procedure`
	accordingly.

*	The ``type`` attribute for the :class:`input` element now supports the new
	input types from HTML5.

*	The form elements :class:`input`, :class:`select` and :class:`textarea`
	gained the additional attributes from HTML5.


Changes in 3.20.2 (released 05/23/2011)
---------------------------------------

*	Unicode parameters in :meth:`execute` and :meth:`executemany` in
	:mod:`ll.xist.orasql` now get encoded to the Oracle client character set.


Changes in 3.20.1 (released 05/18/2011)
---------------------------------------

*	Fixed a bug in the Java code generation for UL4 templates: When the template
	source code contained C-style comments (i.e. ``/* foo */``) invalid Java
	source code was produced.


Changes in 3.20 (released 05/05/2011)
-------------------------------------

*	It's now possible to specify the connection mode (i.e. ``SYSDBA`` and
	``SYSOPER``) in ``oracle`` URLs like this::

		$ uls oracle://sys:pwd:sysdba@dsn/

	Supported are the values ``normal`` (the default), ``sysdba`` and ``sysoper``.

*	The :obj:`schema` argument used by various methods in :mod:`ll.orasql` has
	been replaced by a :obj:`owner` argument that can be :const:`None` (for the
	current user), the constant :const:`ALL` for all users (which uses the
	``DBA_*`` variant of various meta data views if possible or the ``ALL_*``
	variants otherwise) and a specific user name.

	These views are also used if possible in all spots where the ``ALL_`` views
	where used before.

*	It's now possible to list all users in the database with the class methods
	:meth:`User.iternames` and :meth:`User.iterobjects` and with
	:meth:`Connection.iterusers`.

*	Oracle :class:`Column` objects have a new method :meth:`table` that returns
	the table the column belongs to.

*	Oracle URLs now support the directory ``user/`` which contains all users, i.e.
	``oracle://user:pwd@db/user/`` lists all users and
	``oracle://user:pwd@db/user/foo/`` lists the same stuff as
	``oracle://foo:pwd@db/``. This directory however will *not* be listed in the
	root directory ``oracle://user:pwd@db/``.

*	:mod:`ll.orasql` now supports tables without columns.

*	:class:`ll.orasql.Table` has a new method :meth:`pk` that returns the primary
	key contraint (or :const:`None` if the table has now primary key contraint).

*	A bug in the queries for :class:`Index` objects in :mod:`ll.orasql` has been
	fixed.

*	:mod:`ipipe` support has been removed from :mod:`ll.orasql`.

*	Fixed a bug in :class:`ll.xist.xsc.Pool`: Registered elements/entities etc.
	now show up as attributes of the pool object.


Changes in 3.19 (released 04/26/2011)
-------------------------------------

*	:mod:`ll.orasql` now requires cx_Oracle 5.1.

*	If the :obj:`readlobs` option is false for :mod:`ll.orasql` cursors, the
	CLOBs/BLOBs returned will be wrapped into something that behaves like a
	Python file.


Changes in 3.18.1 (released 04/13/2011)
---------------------------------------

*	The methods :meth:`elements`, :meth:`procinsts`, :meth:`entities` and
	:meth:`charrefs` of :class:`ll.xist.xsc.Pool` now handle base pools properly.


Changes in 3.18 (released 04/08/2011)
-------------------------------------

*	Fixed a regression in :class:`ll.orasql.OracleConnection`.

*	Fixed :exc:`ZeroDivisionError` in script ``uls`` for empty directories.

*	Added a class method :meth:`ll.orasql.Contraint.iternames` and a class method
	:meth:`ll.orasql.Index.iternames` that skips those indexes that are generated
	by constraints. With this addition ``uls``/``ucp`` now list/copy constraints
	and indexes properly. All ``iternames`` methods now skip objects whose name
	starts with ``BIN$``.

*	The scripts ``uls``, ``ucp`` and ``ucat`` have new options :option:`--include`
	and :option:`--exclude` for including/excluding URLs that match a regular
	expression. They also have an new option :option:`--all` to include/exclude
	dot files (i.e. files/directories whose name starts with a dot)

*	``ucp`` now supports to new options :option:`--padding` and
	:option:`--separator` which are used for column output.

*	Two unused options were removed: :option:`--verbose` from the script ``ucat``
	and :option:`--defaults` from the script ``tld2xsc``.

*	``ucp -x`` now prints exception details.

*	The variables available in UL4 templates used by ``db2ul4`` have changed.
	Instead of a ``connect`` object, there are now three objects for each
	supported database (i.e. ``oracle``, ``sqlite`` and ``mysql``)

*	The script ``doc2txt`` now reads from ``stdin`` and writes to ``stdout``
	instead of requiring file names on the command line.

*	If the scripts ``xml2xsc`` or ``dtd2xsc`` are called without arguments
	``stdin`` is read.

*	:mod:`ll.xist.ns.rest` now handles option lists.

*	The Oracle URLs provided by :mod:`ll.orasql` now have a ``.sql`` extension
	for all schema objects. On writing a ``.sql`` extension will be stripped to
	get the name of the schema object.

*	Oracle URLs now should support schema objects with fancy names (i.e. ones
	that contain accented characters).

*	:class:`ll.orasql.Table` has a new method :meth:`organization` that returns
	``"heap"`` or normal tables and ``"index"`` for index organized tables.

*	Pretty printing of XIST trees can now be customized with the class attributes
	:obj:`prettyindentbefore` and :obj:`prettyindentafter`. The values will be
	added to the current indentation level before and after the node in question.

*	All scripts that are part of XIST (``uls``, ``ucp``, ``ucat``, ``db2ul4``,
	``dtd2xsc``, ``tld2xsc``, ``doc2txt``, ``xml2xsc``, ``oracreate``,
	``oradrop``, ``oradelete``, ``oradiff``, ``oramerge``, ``oragrant`` and
	``orafind``) are now properly documented on the webpages.


Changes in 3.17.3 (released 03/02/2011)
---------------------------------------

*	Enhanced support for table and column names containing non-ASCII characters
	in :mod:`ll.orasql`.

*	Fixed a bug in the ``uls`` script: In long recursive mode files were
	printed twice.


Changes in 3.17.2 (released 02/25/2011)
---------------------------------------

*	Fixed ``setup.py`` so that the spacer GIF and the UL4 Javascript support
	library *really* get installed.


Changes in 3.17.1 (released 02/25/2011)
---------------------------------------

*	Due to a bug in ``MANIFEST.in`` the spacer GIF and the UL4 Javascript support
	library where not included in the distirbution package. This has been fixed.


Changes in 3.17 (released 02/24/2011)
-------------------------------------

*	The UL4 function ``repr`` now handles all instances of
	:class:`collections.Mapping` and :class:`collections.Sequence` too.

*	The spacer pixel ``px/spc.gif`` and the UL4 Javascript support library
	``ul4.js`` will now be installed alongside the Python modules (in
	``ll.xist.data``).

*	The Java source code produced by :meth:`ll.ul.Template.javasource` will now
	contain register declarations only for the registers that are actually used.

*	:func:`misc.javastring` has been renamed to :func:`misc.javaexpr` can can
	now produce the Java sourcecode for more types.

*	The UL4 method ``isoformat`` now omits the time part if it is ``00:00:00``.

*	The UL4 function ``repr`` now produces a valid UL4 date literal for date
	objects.

*	The UL4 method ``format`` is now a function instead.

*	The tests for UL4 now test the Java implementation too.


Changes in 3.16 (released 01/21/2011)
-------------------------------------

*	The UL4 functions ``json``, ``type``, ``islist`` and ``isdict`` can now
	handle all instances of :class:`collections.Mapping` and
	:class:`collections.Sequence` not just :class:`tuple`, :class:`list` and
	:class:`dict`.

*	:mod:`ll.sisyphus` logging of exceptions and tracebacks should be more robust
	against encoding problems.

*	The :mod:`cssutils` version has been bumped to 0.9.7.

*	``dtd2xsc.py`` can now combine the content of more than one DTD into a
	namespace. Handling of duplicate elements can be specified with a new
	:option:`duplicates` option.

*	``xml2xsc.py`` can now collect the XML info from multiple XML files.

*	Fixed a bug in the command line argument handling of ``dtd2xsc.py``.

*	``dtd2xsc.py`` can now handle undefined entities.

*	The help message for all scripts in XIST now show the default for all options.

*	Replaced the function :func:`misc.flag` with a class :class:`misc.FlagAction`
	that can be used as the action in :meth:`argparse.ArgumentParser.add_argument`
	calls.

*	Command line options for all scripts have been enhanced: Flags without a
	``yes``/``no`` value now toggle the default (using the new
	:class:`misc.FlagAction`).

*	The script ``xml2xsc.py`` has a new option :option:`--defaultxmlns` for
	setting a namespace name for elements without a namespace.

*	:mod:`ll.xist.xnd` and the related scripts have seen some refactoring.


Changes in 3.15.3 (released 11/26/2010)
---------------------------------------

*	:mod:`ll.sisyphus` now supports a non-forking mode (``--fork=no``). In this
	mode executing the job and monitoring the maximum runtime is done by the same
	(single) process.


Changes in 3.15.2 (released 11/25/2010)
---------------------------------------

*	Publishing an :class:`ll.xist.ns.xml.XML` object will now always put the
	correct encoding into the XML declaration, no matter where in the XML tree
	the :class:`xml.XML` object sits.


Changes in 3.15.1 (released 11/24/2010)
---------------------------------------

*	Fixed a bug in the error handling code of the UL4 compiler when an unknown
	function or method was encountered.

*	Fixed str/unicode problems with the search string in ``orafind.py``.


Changes in 3.15 (released 11/09/2010)
-------------------------------------

*	It's now possible to create Java source code from UL4 templates with the
	method :meth:`ll.ul4c.Template.javasource`.

*	Creating source code (in Python, Javascript and Java) from UL4 templates
	has been moved out of :class:`ll.ul4c.Template` into separate classes.

*	The function :func:`ll.xist.ns.fromul4` now uses the new method
	:meth:`ll.ul4c.Template.javasource` for generating JSP.

*	The binary format for UL4 templates has changed to enhance readability.

*	:func:`ll.xist.ns.jsp.javastring` has been moved to :mod:`ll.misc`.


Changes in 3.14 (released 11/05/2010)
-------------------------------------

*	UL4 templates now have a method :meth:`jssource` that returns Javascript
	source code. This means that now UL4 templates can be converted to: Python
	source code, JSP source code and Javascript source code.

*	Date constants in UL4 have changed. They are now written like this:
	``@2010-11-05T``.

*	:meth:`ul4c.Template.pythonsource` no longer accepts :const:`None` as the
	function name. The output will always be a full function.


Changes in 3.13 (released 10/22/2010)
-------------------------------------

*	sisyphus jobs now have a new method :meth:`prefix`. This method is a context
	manager. For the duration of the ``with`` block, the passed in prefix will be
	prepended to all log lines.

*	:mod:`ll.sisyphus` job can now log to ``stdout`` and ``stderr`` with the new
	options :option:`-o`/:option:`--log2stdout` and
	:option:`-e`/:option:`--log2stderr`.

*	The tags that :mod:`ll.sisyphus` itself uses for logging have changed
	slightly. For more info see the module documentation.

*	The option :option:`-l` for sisyphus jobs has been renamed to :option:`-f`.


Changes in 3.12.1 (released 10/21/2010)
---------------------------------------

*	Fixed a bug in :mod:`ll.sisyphus` when logging exceptions.


Changes in 3.12 (released 10/21/2010)
-------------------------------------

*	The way that :mod:`ll.sisyphus` handles running jobs has changed. Jobs no
	longer create a pid file. Avoiding duplicate running jobs is done with a file
	lock on the script file and limiting the maximum runtime is done by forking
	the process and monitoring the runtime in the parent process. This means that
	a job that is past its maximum allowed runtime will not be killed by the next
	job invocation. Instead the job will kill itself.

*	A new class :mod:`ll.misc.SysInfo` has been added that provides
	host/user/python/script information. :mod:`ll.sisyphus` uses this new
	class.

*	Changed the default output of tags in :mod:`ll.sisyphus` log files from::

		[tag1, tag2, tag3]

	to::

		[tag1][tag2][tag3]

*	The default location for :mod:`ll.sisyphus` log files has changed to
	``~/ll.sisyphus/projectname/jobname/``.

*	:class:`ll.orasql.ForeignKey` has a new method :meth:`itercolumns` for
	iterating over the columns the foreign key consists of.

*	Fixed a bug in the ``uls`` script: For remote URLs uid and gid must be
	resolved on the remote host.


Changes in 3.11.1 (released 10/18/2010)
---------------------------------------

*	Fixed two bugs in the error handling for unknown XML parsing events in
	:meth:`ll.xist.parse.Expat.__call__` and :meth:`ll.xist.parse.SGMLOP.__call__`
	(exceptions were yielded instead of raised).

*	:mod:`ll.sisyphus` jobs now don't break if they can't find the script source.


Changes in 3.11 (released 10/15/2010)
-------------------------------------

*	:mod:`ll.sisyphus` has been rewritten. The new version supports: One log
	file per job invocation; enhanced configuration for logging; command line
	arguments.

*	Various attributes of UL4 templates are exposed to UL4 itself.

*	Fixed a bug in :meth:`ll.url.LocalConnection.rename`.


Changes in 3.10.1 (released 10/13/2010)
---------------------------------------

*	Fixed bugs in the handling of the ``def`` and ``enddef`` opcodes in
	:func:`ll.xist.ns.jsp.fromul4`.

*	Fixed a bug in the handling of the ``render`` method in
	:func:`ll.xist.ns.jsp.fromul4`.


Changes in 3.10 (released 09/24/2010)
-------------------------------------

*	Python 2.7 is required now as XIST now uses set literals, set and dict
	comprehension, the new :mod:`argparse` module and various other new features
	of Python 2.7.

*	All scripts and :mod:`ll.make` have been ported to use :mod:`argparse`.

*	Fixed a bug in :mod:`ll.nightshade`. If the function/procedure didn't set an
	encoding, the handling of the response body was totally broken (which
	resulted in a ISO-8859-1 encoded output).

*	:class:`ll.xist.parse.Tidy` now supports an additional parameter: If
	:obj:`skipbad` is true, unknown elements and attributes will be skipped.

*	The random number functions ``random``, ``randrange`` and ``randchoice``
	have been added to UL4.

*	A new function :func:`ll.misc.prettycsv` has been added. It can be
	used to pretty print the data produced by the :mod:`csv` module.


Changes in 3.9 (released 08/04/2010)
------------------------------------

*	:class:`ll.xist.ns.html.html` will no longer change the ``lang`` and
	``xml:lang`` attributes. This functionality has been moved to the new element
	:class:`ll.xist.ns.htmlspecials.html`. Furthermore this new element won't
	change existing attributes.

*	:class:`ll.xist.ns.html.title` no longer does any manipulation of its content.

*	The Java string literal formatting function in :mod:`ll.xist.ns.jsp` has been
	exposed as :func:`javastring`.

*	Fixed a bug in ``oracreate.py``: If the source of procedures and functions
	didn't have whitespace between the name and the ``(`` the ``(`` was missing
	from the output.


Changes in 3.8.3 (released 07/29/2010)
--------------------------------------

*	:class:`str` arguments are now always treated as ``BLOB``\s in
	:mod:`ll.orasql` functions and procedures.


Changes in 3.8.2 (released 06/21/2010)
--------------------------------------

*	Fixed a bug in the logging methods of :class:`ll.sisyphus.Job`: Logging
	unicode strings didn't work. Now all strings are promoted to unicode.

*	The default encoding for :class:`ll.sisyphus` log files has changed to UTF-8.
	This can be changed by setting the class attribute :attr:`encoding` in the
	class derived from :class:`ll.sisyphus.Job`.


Changes in 3.8.1 (released 06/17/2010)
--------------------------------------

*	The method :meth:`ll.url.URL.import_` that had been dropped in version 3.8
	has been reintroduced. However internally :func:`misc.module` is used for
	creating the module object. A side effect of this is that importing from
	non-local URLs now works::

		>>> from ll import url
		>>> u = url.URL("http://www.livinglogic.de/Python/misc/index_module.py")
		>>> m = u.import_()
		>>> m.last("gurk")
		"k"


Changes in 3.8 (released 06/15/2010)
------------------------------------

*	The parsing infrastructure has been completely rewritten to be more modular
	and to support iterative parsing (similar to `ElementTree`__).

	__ http://effbot.org/zone/element-iterparse.htm

	Now parsing XML is done in a pipelined approach that looks like this::

		>>> from ll.xist import xsc, parse
		>>> from ll.xist.ns import html
		>>> doc = parse.tree(
		... 	parse.String("<a href='http://www.python.org/'>Python</a>")
		... 	parse.Expat()
		... 	parse.NS(html)
		... 	parse.Node(pool=xsc.Pool(html))
		... )
		>>> doc.bytes()
		'<a href="http://www.python.org/">Python</a>'

	Iterative parsing looks like this::

		>>> from ll.xist import xsc, parse
		>>> from ll.xist.ns import xml, html, chars
		>>> for (evtype, path) in parse.itertree(
		... 	parse.URL("http://www.python.org/"),
		... 	parse.Expat(ns=True),
		... 	parse.Node(pool=xsc.Pool(xml, html, chars)),
		... 	filter=html.a/html.img
		... ):
		... 	print path[-1].attrs.src, "-->", path[-2].attrs.href
		http://www.python.org/images/python-logo.gif --> http://www.python.org/
		http://www.python.org/images/trans.gif --> http://www.python.org/#left%2Dhand%2Dnavigation
		http://www.python.org/images/trans.gif --> http://www.python.org/#content%2Dbody
		http://www.python.org/images/donate.png --> http://www.python.org/psf/donations/
		http://www.python.org/images/worldmap.jpg --> http://wiki.python.org/moin/Languages
		http://www.python.org/images/success/tribon.jpg --> http://www.python.org/about/success/tribon/

*	The XIST element :class:`ll.xist.ns.specials.z` has been moved to the
	:mod:`ll.xist.ns.doc` module.

*	The function :class:`ll.xist.xsc.docprefixes` has been dropped. A new
	function :class:`ll.xist.xsc.docpool` has been added.

*	The module :mod:`ll.xist.parsers` has been renamed to :mod:`parse`.

*	The module :mod:`ll.xist.presenters` has been renamed to :mod:`present`.

*	The classes :class:`ll.xist.converters.Converter` and
	:class:`ll.xist.publishers.Publisher` has been moved to :mod:`ll.xist.xsc`.
	The modules :mod:`ll.xist.converters` and :mod:`ll.xist.publishers` no longer
	exist.

*	The walk methods :meth:`walknode` and :meth:`walkpath` have been renamed to
	:meth:`walknodes` and :meth:`walkpaths` and the implemention has been moved
	from the nodes classes into :class:`WalkFilter`. :class:`WalkFilter` has been
	moved to :mod:`ll.xist.xfind`.

*	A new selector has been added to :mod:`ll.xist.xfind`: :class:`AnySelector`
	outputs all nodes.

*	Added a new function :func:`misc.module` that creates a module from source
	code.

*	:class:`ll.url.Path` has been simplified: Path segments are strings instead
	of tuples now.

*	The old :class:`URL` method :meth:`import_` has been removed. The new
	function :func:`misc.module` can now be used for that.

*	The two classes :class:`ll.make.PoolAction` and
	:class:`ll.make.XISTPoolAction` have been dropped. You can use
	``make.ObjectAction(misc.Pool).call()`` and
	``make.ObjectAction(xsc.Pool).call()`` for that.

*	The class :class:`XISTParseAction` has been removed. This action can be
	replaced by a combination of :class:`ObjectAction`, :class:`CallAction` and
	:class:`CallAttrAction`.

*	Two new UL4 functions ``abs`` and ``utcnow`` have been added.

*	A few methods have been added to UL4 date objects: ``mimeformat``, ``day``,
	``month``, ``year``, ``hour``, ``minute``, ``second``, ``microsecond``,
	``weekday`` and ``yearday``.

*	Use autoboxing in the Java code generated by :mod:`ll.xist.ns.jsp.fromul4`.

*	All code has been switched to using the :meth:`format` method instead of
	using the ``%`` operator.

*	ssh URLs in :mod:`ll.url` now use the standalone :mod:`execnet` package__.

	__ http://codespeak.net/execnet/

*	ssh URLs now support a ``nice`` argument instead of ``ssh_config``.


Changes in 3.7.6 (released 05/14/2010)
--------------------------------------

*	Fixed a bug in :class:`ll.xist.ns.htmlspecials.autopixel`.


Changes in 3.7.5 (released 04/19/2010)
--------------------------------------

*	:class:`ll.orasql.PrimaryKey` has a new method :meth:`itercolumns` that
	returns an iterator over the columns this primary key consists of.


Changes in 3.7.4 (released 03/25/2010)
--------------------------------------

*	Fixed a bug in :class:`ll.xist.ns.rss20.guid`. The ``isPermaLink`` attribute
	was a :class:`URLAttr`, but must be a :class:`TextAttr`.


Changes in 3.7.3 (released 02/27/2010)
--------------------------------------

*	Fixed a bug in the generated JSP code for the ``def`` opcode in
	:func:`ll.xist.ns.jsp.fromul4`.


Changes in 3.7.2 (released 02/26/2010)
--------------------------------------

*	Fixed two bugs in the XML codecs:

	-	An externally specified encoding wasn't honored in the incremental decoder.

	-	Fixed reset() for incremental codecs: If encoding has been changed during
		parsing in the incremental codecs it now gets reset to its proper initial
		value.

*	Fixed a bug in the handling of the UL4 opcode ``addlist`` in
	:func:`ll.xist.ns.jsp.fromul4`.

*	Added missing processing instruction class for the UL4 ``def`` tag to the
	:mod:`ll.xist.ns.ul4` namespace module.

*	The generated JSP code for the ``loadvar`` opcode now uses the Java method
	``Utils.getItem``, so that non-existent variables no longer get treated as
	``None``/``null``.


Changes in 3.7.1 (released 02/08/2010)
--------------------------------------

*	:func:`ll.xist.ns.jsp.fromul4` now outputs the correct code for calling the
	``format`` method on date objects (This requires version exp-22 of the
	UL4 Java package).


Changes in 3.7 (released 09/10/2009)
------------------------------------

*	In UL4 templates it's now possible to define locale templates via
	``<?def tmpl?>templatecode<?end def?>``.

*	Python 2.6 is required now.

*	:mod:`ll.orasql` and :mod:`ll.nightshade` are now part of the distribution.

*	:mod:`ll.make` has a new Action class: :class:`ObjectAction` simply returns
	an existing object.

*	The following classes have been removed from :mod:`ll.make`:
	:class:`EncodeAction`, :class:`DecodeAction`, :class:`EvalAction`,
	:class:`GZipAction`, :class:`GUnzipAction`,
	:class:`JavascriptMinifyAction`, :class:`XISTBytesAction`,
	:class:`XISTStringAction`, :class:`JoinAction`, :class:`UnpickleAction`,
	:class:`PickleAction`, :class:`TOXICAction`, :class:`TOXICPrettifyAction`,
	:class:`SplatAction`, :class:`UL4CompileAction`, :class:`UL4RenderAction`,
	:class:`UL4DumpAction`, :class:`UL4LoadAction`, :class:`XISTTextAction` and
	:class:`XISTConvertAction`. All of these actions can be executed by using
	:class:`CallAction` or :class:`CallAttrAction`.

*	:class:`ll.make.PipeAction` has been renamed to :class:`TransformAction`.

*	The new :class:`ll.make.PipeAction` pipes the input through an external
	command.

*	:class:`ll.make.FileAction` now automatically wraps the :obj:`key` argument
	into an :class:`URL` object.

*	:class:`ll.make.FileAction` has two new methods :meth:`chmod` and
	:meth:`chown` that return a :class:`ModeAction` and :class:`OwnerAction`
	for modifying the file created by the :class:`FileAction`.

*	:class:`ll.make.Action` has three new methods: :meth:`call`, :meth:`getattr`
	and :meth:`callattr` create a :class:`CallAction`, :class:`GetAttrAction`
	or :class:`CallAttrAction` object respectively.

*	The division operator is no longer implemented for :class:`Action` objects
	in :mod:`ll.make`.

*	Two new UL4 functions have been added: ``float`` and ``iscolor``.

*	Two new scripts have been added: ``uls`` can be used to list any directory
	given as an URL. ``ucat`` can be used to output any file or directory.

*	The script ``ucp`` now changes the user and group only if a user or group is
	given.

*	A bug in the 64-bit support for :mod:`sgmlop` has been fixed.

*	Fixed a bug in the remote :meth:`stat` method for ssh URLs (it seems that
	the :class:`posix.stat_result` tuple objects can no longer be pickled).

*	There's a new function :func:`misc.itersplitat` for splitting a string at
	specified positions.

*	For ssh URLs a keyword argument ``ssh_config`` is supported now instead of
	``identity`` (This mirrors the corresponding change in the py__ library)

	__ http://codespeak.net/py/dist/


Changes in 3.6.6 (released 07/09/2009)
--------------------------------------

*	Fixed handling of empty pid files in :mod:`ll.sisyphus` (Fixes issue #11
	reported by Jarek Zgoda).


Changes in 3.6.5 (released 06/02/2009)
--------------------------------------

*	Fix UL4 templates that produce no output: As the generated Python sourcecode
	didn't contain any ``yield`` statements, the resulting function was an
	ordinary function instead of a generator.


Changes in 3.6.4 (released 03/19/2009)
--------------------------------------

*	A new UL4 method ``join`` has been added. It works like the Python string
	method join.

*	:mod:`ll.misc` has three new functions: :func:`gzip` und :func:`gunzip` can
	be used for compressing and uncompressing byte strings with gzip.
	:func:`jsmin` can be used to minify Javascript source.

*	Parsing an empty string with ``tidy=True`` in
	:func:`ll.xist.parsers.parsestring` now works again.


Changes in 3.6.3 (released 03/02/2009)
--------------------------------------

*	The xfind operators ``attrhasvalue``,  ``attrhasvalue_xml``,
	``attrcontains``, ``attrcontains_xml``, ``attrstartswith``,
	``attrstartswith_xml``, ``attrendswith``, ``attrendswith_xml``, ``hasid``
	and ``hasclass`` now support multiple values. The operator matches the
	node if it matches with any of the given values.

*	A new function ``reversed`` is now available in UL4 templates. It returns
	an iterator that will output the items of any sequence in reverse order.


Changes in 3.6.2 (released 02/16/2009)
--------------------------------------

*	Inside UL4 templates rendering other templates can now be done with the new
	``render`` method. This method returns the template output as a string.
	Passing parameters can be done via keyword arguments or with the ``**``
	syntax like when using the ``render`` tag.

*	A new version of the ``int`` function has been added to UL4: When called with
	two arguments, the first must be a string, and the second is treated as the
	base for the conversion.


Changes in 3.6.1 (released 01/27/2009)
--------------------------------------

*	Generating the Python source from an UL4 template is now 20-25% faster.

*	Fixed a buffer overrun in the C portions of the url module.

*	Added a class :class:`addattr` to :mod:`ll.xist.xsc`. This can be used
	to extend XML attributes via ``with`` blocks.

*	Added the function :func:`ll.xist.ns.jsp.fromul4` which can turn an UL4
	template into JSP source code.


Changes in 3.6 (released 12/31/2008)
------------------------------------

*	The following :class:`Color` class methods have been dropped: ``fromrgba``,
	``fromrgba4``, ``fromrgba8``, ``fromint4``, ``fromint8``.

*	The following :class:`Color` properties have been dropped: ``r4``, ``g4``,
	``b4``, ``a4``, ``r8``, ``g8``, ``b8``, ``a8``, ``r``, ``g``, ``b``,  ``a``
	``int4``, ``int8``, ``rgb4``, ``rgba4``, ``rgb8``, and ``rgba8``. The new
	methods ``r``, ``g``, ``b`` and ``a`` return the 8 bit component values.

*	The class methods ``fromhsva`` and ``fromhlsa`` have been renamed to
	``fromhsv`` and ``fromhls``.

*	The property ``css`` has been dropped. Instead the CSS string is returned
	by ``__str__``.

*	Dividing colors now does a scalar division. Blending colors is now done with
	the modulo operator.

*	Support for color objects has been added to UL4.

*	The XPIT templating language and :class:`ll.make.XPITAction` have been
	removed.

*	Fixed a bug in :meth:`ll.make.CacheAction.get`: The action must return real
	data when called with ``bigbang`` as the timestamp.

*	:class:`ll.make.UL4RenderAction` has been fixed.


Changes in 3.5 (released 12/05/2008)
------------------------------------

*	A new function ``json`` has been added to UL4: This function returns a
	JSON dump of the object passed in (this requires either :mod:`simplejson`
	or Python 2.6).

*	The UL4 function ``csvescape`` has been renamed to ``csv``.

*	A new option :option:`--showregistration`/:option:`-r` has been added to
	make scripts.

*	:mod:`ll.make` now supports Growl__ notifications on Mac OS X. To activate
	it set the ``LL_MAKE_GROWL`` environment variable to ``1`` or use the ``-g``
	or ``--growl`` options.

	__ http://growl.info/

*	:mod:`ll.make` has a new action class :class:`JavascriptMinifyAction` for
	minimizing Javascript source.

*	:class:`ll.color.Color` has been rewritten to create immutable objects
	with the components being 8 bit values (i.e. 0-255) instead of floating
	point values between 0 and 1. An alpha component has been added.

*	A ``strong`` element has been added to the :mod:`ll.xist.ns.doc`
	namespace.


Changes in 3.4.4 (released 09/16/2008)
--------------------------------------

*	Fixed a bug in :meth:`ll.make.JoinAction.execute`.


Changes in 3.4.3 (released 09/09/2008)
--------------------------------------

*	:func:`css.applystylesheets` could no longer handle style declarations
	containing comments. This has been fixed now.


Changes in 3.4.2 (released 09/03/2008)
--------------------------------------

*	Parsing didn't work when :obj:`tidy` was set to true and a :obj:`base`
	argument was given. This has been fixed now.


Changes in 3.4.1 (released 08/29/2008)
--------------------------------------

*	Bugs with thread local storage have been fixed so using :class:`xsc.Pool`,
	:class:`xsc.build` and URL contexts in ``with`` blocks in multithreaded
	applications should work now.


Changes in 3.4 (released 08/19/2008)
------------------------------------

*	Templates can no longer be passed as a separate dictionary to UL4 templates
	but are passed as variables like other data objects too.

*	Strings in UL4 have gained a new method ``capitalize``.

*	Printing XML escaped strings in UL4 has now gained its own tag and opcode.
	``<?printx foo?>`` is equivalent to ``<?print xmlescape(foo)?>``.

*	Exception handling in UL4 has been rewritten to allow proper error reporting
	when calling nested templates.

*	UL4 has gained a new function ``zip``. It can be called with two or three
	arguments and does what :func:`itertools.zip` does.

*	UL4 has gained another new function: ``type`` returns the type of its
	argument as a string.

*	UL4 now supports tuple unpacking in ``<?for?>`` tags with three variables.

*	UL4 has a new tag for comments: ``<?note This is comment?>``.

*	A new script ``db2ul4.py`` has been added that can render UL4 templates with
	database content.

*	In UL4s ``<?render?>`` tags it's now possible to pass along a complete
	argument dictionary via the ``**arg`` syntax just like in Python. This syntax
	can even be used multiple times in the call. This syntax is available in
	dictionary literals too, i.e. ``{1:2, 3:4}`` and ``{**{1:2}, **{3:4}}`` are
	equivalent.

*	A new UL4 function ``get`` has been added that works similar to the
	dictionary method ``get``, but works with global variables.

*	The missing processing instruction :class:`render` has been added to
	:mod:`ll.xist.ns.ul4`.

*	:mod:`xml_codec` now partially works, even if the C module is missing. As
	long as you explicitly specify an encoding on parsing and publishing it
	should work.

*	A new processing instruction class :class:`ll.xist.AttrProcInst` has been
	introduced. When an :class:`AttrProcInst` node is the first node in an
	attribute, it takes over publishing of the attribute. In all other cases
	the processing instruction disappears completely. UL4 uses this to implement
	"conditional attributes" (via the new classes :class:`attr_if` and
	:class:`attr_ifnn`).

*	Building trees with ``with`` blocks has changed slightly. Nodes used in
	``with`` blocks and with ``+`` are now passed to a ``with`` handler instead
	of building the tree directly. This fixes a problem when nested
	:meth:`convert` calls use ``with`` blocks.

*	The element :class:`ll.xist.ns.form.memo` has been renamed to
	:class:`textarea` and :class:`ll.xist.ns.form.edit` has been renamed to
	:class:`text`. Classes :class:`ll.xist.ns.form.button` and
	:class:`ll.xist.ns.form.file` have been added.

*	Iterating through the inputs in :mod:`ll.make` actions has been fixed (i.e.
	the additional inputs will be output too). :meth:`ll.make.Project.findpaths`
	has been fixed to work with non-:class:`ll.make.Action` inputs. (This means
	that now you *have* to pass a real registered target action to
	:meth:`findpaths` not just its key).

*	:mod:`ll.make` has gained a new action: :class:`XISTStringAction` publishes
	an XIST node as a unicode string. :class:`XISTPublishAction` has been renamed
	to :class:`XISTBytesAction`.

*	Fixed a bug in the caching logic in :meth:`ll.make.CacheAction`.

*	:class:`ll.make.CallMethAction` has been renamed to :class:`CallAttrAction`
	because it can be used to e.g. call functions in a module too.

*	The properties ``showaction``, ``showstep`` and ``shownote`` of
	:class:`ll.make.Project` object can now be assigned booleans as well (which
	results in *all* or *no* actions being shown.

*	The version number for :mod:`cssutils` has been bumped to 0.9.5.1.


Changes in 3.3.2 (released 07/15/2008)
--------------------------------------

*	Dictionaries in UL4 have gained a new method ``get``.

*	The version number for :mod:`cssutils` has been bumped again (to 0.9.5rc2
	or a later 0.9.5 version).

*	Fixed a bug in the parsing of slice expressions in UL4.

*	:mod:`ll.make` has gained a new :class:`UL4RenderAction` action.

*	Fixed a bug in the formatting for the ``getslice2`` opcode for UL4.


Changes in 3.3.1 (released 07/14/2008)
--------------------------------------

*	Fixed a bug in the implementation of the "not" operator in UL4.

*	When the UL4 compiler encounters unclosed blocks, it will now include the
	start location of the block in the error message.


Changes in 3.3 (released 07/11/2008)
------------------------------------

*	XIST has gained its fourth templating language: ``UL4`` the
	"Universal Layout Language". This templating language is similar in
	capabilities to `Djangos templating language`__. However ``UL4`` templates
	are compiled to a bytecode format, which makes it possible to implement
	template renderers in other languages and makes the template code "secure"
	(i.e.template code can't open or delete files).

	__ http://www.djangoproject.com/documentation/templates/

*	:mod:`ll.make` has gained new actions: :class:`GZipAction`,
	:class:`GUnzipAction`, :class:`CallFuncAction`,  :class:`CallMethAction`,
	:class:`UL4CompileAction`, :class:`UL4DumpAction` and :class:`UL4LoadAction`.

*	The version number for :mod:`cssutils` has been bumped to 0.9.5rc1.

*	Nodes of type :class:`ll.xist.xsc.Comment` and :class:`ll.xist.xsc.DocType`
	inside of attributes are now simply ignored when publishing instead of
	generating an exception.

*	All actions in :mod:`ll.make` no longer check whether their inputs are
	action objects. Non-action objects are simply treated as ancient input data.
	This also means that most action classes have an :obj:`input` parameter in
	their constructor again, as this input could now be a constant.

*	Most attributes of action objects in :mod:`ll.make` can now be action objects
	themselves, so for example the name of the encoding to be used in an
	:class:`EncodeAction` can be the output of another action.

*	:class:`ll.make.ImportAction` has been dropped as now the module object can
	be used directly (e.g. as the input for an :class:`XISTPoolAction` object).

*	:func:`ll.misc.xmlescape` now escapes ``'`` as ``&#39;`` for IE compatibility.

*	Functions :func:`ll.misc.xmlescape_text` and :func:`ll.misc.xmlescape_attr`
	have been added that implement the functionality from XIST 3.2.5 and earlier.

*	The default parser for XIST is expat now. To switch back to sgmlop simply
	pass an :class:`SGMLOPParser` object to the parsing functions::

		>>> from ll.xist import parsers
		>>> node = parsers.parsestring("<a>", parser=parsers.SGMLOPParser())

*	TOXIC has been split into a compiler module :mod:`ll.toxicc` and an XIST
	namespace :mod:`ll.xist.ns.toxic`. TOXIC now supports output for
	SQL Server. The function :func:`xml2ora` as been renamed to :func:`compile`
	(and has a new :obj:`mode` argument for specifying the database type).

*	The :obj:`targetroot` parameter for :meth:`ll.make.XISTConvertAction.__init__`
	has been renamed to :obj:`root`.


Changes in 3.2.7 (released 05/16/2008)
--------------------------------------

*	Added the missing file ``_misc_include.c`` to the distribution archives.


Changes in 3.2.6 (released 05/07/2008)
--------------------------------------

*	A new action class :class:`EvalAction` has been added to :mod:`ll.make`.

*	:func:`ll.xist.helpers.escapetext` and :func:`ll.xist.helpers.escapeattr`
	have been merged into one function that escapes all special characters
	(including ``'`` and ``"``) and has been renamed/moved to
	:func:`ll.misc.xmlescape`.

*	Python versions of all the functions in the module :mod:`ll.misc` have been
	added. Those versions will be used in case the C module is not available.


Changes in 3.2.5 (released 04/11/2008)
--------------------------------------

*	A refcounting bug in the attribute parsing code of :mod:`sgmlop` has been
	fixed.

*	The helper function :func:`cssescapereplace` has been removed, as it's no
	longer needed.

*	Pure Python versions of :func:`helpers.excapetext` and
	:func:`helpers.escapeattr` have been added, in case the C module is not
	available.


Changes in 3.2.4 (released 04/02/2008)
--------------------------------------

*	The following functions have been added to :mod:`ll.xist.css`:
	:func:`parsestring`, :func:`parsestream`, :func:`parsefile`, :func:`parseurl`
	and :func:`write`. They parse CSS resources and are similar to the XML/HTML
	parsing functions in that they apply the specified base URL to all URLs in
	the style sheet.

*	:mod:`cssutils` 0.9.5b2 is required now.

*	:func:`ll.xist.css.iterrules` and :func:`ll.xist.css.applystylesheets` now
	support specifying whether the preferred stylesheets or an alternate
	stylesheet group should be used.

*	:meth:`ll.xist.xsc.ProcInst.__mul__` and
	:meth:`ll.xist.xsc.ProcInst.__rmul__` now return a fragment containing
	the node repeated a number of times instead of one processing instruction
	node containing repeated content.

*	The constructor for :class:`ll.xist.parsers.ExpatParser` now takes two
	additional arguments:

	:obj:`xmldecl`
		If this is true the XML declaration will appear in the resulting XIST
		tree.

	:obj:`doctype`
		If this is true the doctype declaration will appear in the resulting
		XIST tree (however any internal DTD subset will be dropped).


Changes in 3.2.3 (released 03/04/2008)
--------------------------------------

*	:mod:`cssutils` 0.9.5 is used now. This simplifies the implementation of
	:func:`css.selector`.

*	A function :func:`ll.xist.css.geturls` has been added. This returns a list of
	all the URLs in a :mod:`cssutils` stylesheet.

*	:func:`toxic.xml2ora` now treats unknown processing instructions as text.
	This makes it possible to e.g. output an XML header via toxic.

*	The pseudo-elements in :mod:`ll.xist.ns.jsp` are no longer in a namespace,
	so they will always be published without any prefixes.


Changes in 3.2.2 (released 02/25/2008)
--------------------------------------

*	A new method :meth:`replaceurls` has been added to
	:class:`ll.xist.xsc.StyleAttr`. With this method all URLs in a ``style``
	attribute can be replaced.

*	Fixed a bug in :meth:`ll.xist.parsers.SGMLOPParser.begin`: The encoding
	wasn't passed properly to the XML decoder.

*	:meth:`ll.xist.xsc.ProcInst.publish` now calls the :meth:`checkvalid`
	method too.


Changes in 3.2.1 (released 02/05/2008)
--------------------------------------

*	It's now possible to force the publisher to output certain ``xmlns``
	attributes via the :obj:`showxmlns` argument to the :class:`Publisher`
	constructor.


Changes in 3.2 (released 02/01/2008)
------------------------------------

*	The core package has been moved into XIST, installing XIST now only requires
	*one* package.

*	:mod:`ll.toxic` has been moved into XIST and is now available as
	:mod:`ll.xist.ns.toxic`.

*	When a :class:`ll.make.XISTParseAction` object is executed the content of
	the pool will now be extended by the content of the pool from the
	:class:`XISTPoolAction` instead of being replaced.

*	:class:`ll.make.Pool` and :class:`ll.xist.xsc.Pool` no longer use a
	:class:`WeakValueDictionary`, but a simple :class:`dict`. This means they
	can now store *any* object. A method :meth:`clear` has been added, which
	removes all registered objects.

*	Fixed a bug in :func:`ll.xist.css.iterrules` that surfaced when a
	:obj:`base` argument was given.

*	Fixed a second bug in :func:`ll.xist.css.iterrules` where the ``href`` of a
	:class:`link` element wasn't applied to the URLs in the stylesheet.


Changes in 3.1 (released 01/18/2008)
------------------------------------

*	Fixed the problem that the source distibution didn't include header files.

*	If an :class:`URLAttr` attribute contains a processing instruction XIST
	will no longer transform the URL in any way.

*	Fixed a parser bug where attributes were dropped when the attribute value
	was empty.

*	Putting a module into a :class:`Pool` object now copies the ``xmlns``
	attribute too. This makes it possible to use :class:`Pool` objects as
	conversion targets.


Changes in 3.0 (released 01/07/2008)
------------------------------------

*	Namespaces have been greatly simplified. There are no namespace modules any
	longer. An element class can be assigned a namespace by setting the
	``xmlns`` class attribute to the namespace name. Global attributes can be
	assigned a namespace by setting the ``xmlns`` attribute on the attribute
	class itself (*not* on the :class:`Attrs` class). The classes
	:class:`Prefixes` and :class:`NSPool` are gone too. Instead a new class
	:class:`Pool` is used to specify which classes should be used for parsing.

*	Dependency on PyXML_ has finally been dropped. XIST now uses its own XML
	parsing API. Two parsers are available: One based on expat_ and one based on
	a custom version of sgmlop_.

	.. _PyXML: http://pyxml.sf.net/
	.. _expat: http://expat.sourceforge.net/
	.. _sgmlop: http://effbot.org/zone/sgmlop-index.htm

*	Tree traversal has been rewritten again. XFind expressions involving
	multiple uses of ``//`` now work correctly. The method :meth:`walk` now
	doesn't yield :class:`Cursor` objects, but simple path lists (actually it's
	always the same list, if you want distinct lists use :meth:`walkpath`).
	Applying XFind expressions to nodes directly is no longer supported, you
	have to call :meth:`walk`, :meth:`walknode` or :meth:`walkpath` with the
	XFind expression instead. Many XFind operators have been renamed and/or
	reimplemented (see the documentation for the :mod:`xfind` module for more
	information).

*	The methods :meth:`__getitem__`, :meth:`__setitem__` and :meth:`__delitem__`
	for :class:`Frag` and :class:`Element` now support the new walk filters, so
	you can do:

	*	``del node[html.p]`` to delete all :class:`html.p` child elements of
		``node``;
	*	``del node[html.p[2]]`` to delete only the third :class:`html.p`;
	*	``node[xfind.hasclass("note")] = html.p("There was a note here!")`` to
		replace several child nodes with a new one;
	*	``for c in node[xfind.empty]: print c.bytes()`` to print all empty
		(element) children of ``node``;
	*	``del node[node[0]]`` to delete the first child node (which is silly,
		but illustrates that you can pass a node to get/replace/delete that
		node);

*	A new module :mod:`ll.xist.css` has been added which contains CSS related
	functionality: The generator function :func:`iterrules` can be passed an
	XIST tree and it will produce all CSS rules defined in any
	:class:`html.link` or :class:`html.style` elements or imported by them
	(via the CSS rule ``@import``). This requires the :mod:`cssutils` package.

*	The function :func:`applystylesheets` modifies the XIST tree passed in by
	removing all CSS (from :class:`html.link` and :class:`html.style` elements
	and their ``@import``\ed stylesheets) and putting the styles into ``style``
	attributes of the affected elements instead.

*	The function :func:`selector` returns a tree walk filter from a CSS selector
	passed in as a string.

*	Constructing trees can now be done with ``with`` blocks. Code looks like
	this::

		with xsc.Frag() as node:
			+xml.XML()
			+html.DocTypeXHTML10transitional()
			with html.html():
				with html.head():
					+meta.contenttype()
					+html.title("Example page")
				with html.body():
					+html.h1("Welcome to the example page")
					with html.p():
						+xsc.Text("This example page has a link to the ")
						+html.a("Python home page", href="http://www.python.org/")
						+xsc.Text(".")

		print node.conv().bytes(encoding="us-ascii")

	Also the function :func:`xsc.append` has been renamed to :func:`add` and
	supports ``with`` blocks now instead of XPython__.

	__ http://codespeak.net/svn/user/hpk/talks/xpython-talk.txt

*	A subset of ReST__ is supported now for docstrings when using the
	:mod:`ll.xist.ns.doc` module. The module attribute :attr:`__docformat__`
	is now honored (Set it to ``"xist"`` to get XIST docstrings).

	__ http://docutils.sourceforge.net/rst.html

*	Many classes in the :mod:`ll.xist.ns.doc` have been renamed to more
	familiar names (from HTML, XHTML 2 or ReST).

*	The ``media`` attribute of :class:`html.link` and :class:`html.style` now
	has a method :meth:`hasmedia`.

*	The node method :meth:`asBytes` has been renamed to :meth:`bytes` and
	:meth:`bytes` has been renamed to :meth:`iterbytes`.

*	The node method :meth:`asString` has been renamed to :meth:`string` and a
	new method :meth:`iterstring` has been added.

*	:class:`ll.xist.ns.xml.XML10` is gone now. Use :class:`ll.xist.ns.xml.XML`
	instead.

*	:func:`xsc.tonode` now will raise an exception when it can't handle an
	argument instead of issuing a warning.

*	A class attribute :attr:`empty` inside element classes will now no longer
	get converted into :attr:`model`.

*	:class:`ll.xist.ns.doc.pyref` now copes better with decorated methods.

*	The deprecated :class:`Element` methods :meth:`hasAttr`, :meth:`hasattr`,
	:meth:`isallowedattr`, :meth:`getAttr`, :meth:`getattr`,
	:meth:`setDefaultAttr`, :meth:`setdefaultattr`, :meth:`attrkeys`,
	:meth:`attrvalues`, :meth:`attritems`, :meth:`iterattrkeys`,
	:meth:`iterattrvalues`, :meth:`iterattritems`, :meth:`allowedattrkeys`,
	:meth:`allowedattrvalues`, :meth:`allowedattritems`,
	:meth:`iterallowedattrkeys`, :meth:`iterallowedattrvalues`,
	:meth:`iterallowedattritems` and :meth:`copyDefaultAttrs` have been removed.
	The deprecated :class:`Attrs` method :meth:`copydefaults` has been removed
	too.

*	The namespace module :mod:`ll.xist.ns.cond` has been removed.

*	When calling the function :func:`ll.xist.parsers.parseURL` the arguments
	:obj:`headers` and :obj:`data` are now passed along to the parser's method
	only if they are specified. This makes it possible to pass ssh URLs to
	:func:`ll.xist.parsers.parseURL`.

*	The methods :meth:`withnames` and :meth:`withoutnames` have been split into
	two that take Python names and two that take XML names. Multiple arguments
	are used now (instead of one argument that must be a sequence). Passing a
	namespace to remove all attributes from the namespace is no longer
	supported.

*	The :class:`Attrs` methods :meth:`updatenew` and :meth:`updatexisting` have
	been removed.


Changes in 2.15.5 (released 07/17/2007)
---------------------------------------

*	The Python quotes example no longer contains the XML source or the
	generated HTML.


Changes in 2.15.4 (released 07/16/2007)
---------------------------------------

*	The Python quotes example now always parses the file from the original URL.

*	The Python quotes and the media example now print the result to ``stdout``.


Changes in 2.15.3 (released 07/16/2007)
---------------------------------------

*	Use a consistent license (MIT) everywhere. This should make XIST Debian
	compatible.

*	Change the Python quotes example, so that it works even if there's no
	:file:`python-quotes.xml` in the current directory.


Changes in 2.15.2 (released 01/24/2007)
---------------------------------------

*	Fixed a bug in :meth:`presenters.CodePresenter.__str__`.

*	Fixed base URL handling for tidy parsing.

*	Updated examples.

*	Updated :func:`xiter` and :func:`xattrs` implementations for :class:`Node`
	and :class:`Namespace` to conform to the newest version of IPython.


Changes in 2.15.1 (released 09/25/2006)
---------------------------------------

*	Fixed a few bugs in the :mod:`sgmlop` function declarations.

*	Readded the spacer pixel.


Changes in 2.15 (released 09/24/2006)
-------------------------------------

*	XIST has been made compatible with Python 2.5: Code has been updated
	to use the proper C API for memory management and :pep:`353` support has
	been added. XIST now includes its own fixed version of :mod:`sgmlop`.

*	The :class:`ll.xist.xsc.Attrs` methods :meth:`with` and :meth:`without` have
	been renamed to :meth:`withnames` and :meth:`withoutnames` for Python 2.5
	compatibility.

*	:class:`ll.xist.ns.htmlspecials.pixel` no longer handles colors via
	different GIFs. It uses the ``background-color`` in the ``style`` attribute
	instead. The same change has been implemented for
	:class:`ll.xist.ns.htmlspecials.autopixel`. It's now possible to overwrite
	the default ``src`` attribute value of ``root:px/spc.gif`` either via the
	XML attribute or via the converter context.

*	The node method :meth:`asText` has been made a function, moved into the
	:mod:`html` namespace and renamed to :func:`astext`. Furthermore elinks_ is
	used for plain text formatting now instead of w3m_.

	.. _elinks: http://elinks.or.cz/
	.. _w3m: http://w3m.sf.net/


Changes in 2.14.2 (released 07/04/2006)
---------------------------------------

*	Fixed a bug in the :meth:`presentAttr` method of
	:class:`ll.xist.presenters.TreePresenter`.


Changes in 2.14.1 (released 06/29/2006)
---------------------------------------

*	Fixed a bug in the :meth:`presentEntity` method of
	:class:`ll.xist.presenters.CodePresenter`.

*	Updated installation instructions.


Changes in 2.14 (released 06/28/2006)
-------------------------------------

*	Namespaces for RSS 0.91, RSS 2.0 and Atom 1.0 have been added.

*	A new namespace :mod:`ll.xist.ns.detox` has been added that is similar to
	:mod:`ll.toxic` but can be used to generate Python code instead of
	PL/SQL code. Using :mod:`detox` templates is about 50 times faster than
	using XIST trees directly and about 10 times faster than Kid__.

	__ http://kid.lesscode.org/

*	Presenters are now compatible to IPython__ :mod:`ipipe` module. This means
	that you can browse XIST trees interactively if you have IPython installed.
	:class:`NormalPresenter` and the :class:`Node` methods :meth:`repr` and
	:meth:`asrepr` have been removed.

	__ http://ipython.scipy.org/

*	A new processing instruction :class:`ll.xist.ns.specials.url` has been added
	that does the same URL transformation as :class:`ll.xist.xsc.URLAttr` does.

*	On publishing :class:`ll.xist.ns.html.html` now only adds a ``lang`` and
	``xml:lang`` attribute, if neither of them exists.

*	:mod:`setuptools` is now supported for installation.


Changes in 2.13 (released 10/31/2005)
-------------------------------------

*	:meth:`ll.xist.xsc.Namespace.tokenize` requires a :class:`unicode` object
	as input now. This makes it possible to use encodings that are not ASCII
	compatible (such as UTF-16). The :obj:`encoding` argument is gone.

*	:meth:`ll.xist.xsc.Node.asString` uses the :obj:`encoding` argument to
	determine which characters have to be output as character references
	now. (You'll still get a unicode object as the result.)

*	A new processing instruction class :class:`ll.xist.ns.specials.literal` has
	been added, that will output its content literally when published. This can
	be used for embedding preformatted XML (e.g. from a database) into an XIST
	tree.


Changes in 2.12 (released 10/13/2005)
-------------------------------------

*	Namespaces for `Relax NG`_ and Kid_ have been added.

	.. _Relax NG: http://www.relaxng.org/
	.. _Kid: http://kid.lesscode.org/

*	XIST requires version 1.0 of the core package now.

*	The class name for the DocBook DTD class has been fixed.


Changes in 2.11 (released 07/29/2005)
-------------------------------------

*	A script :file:`xml2xsc.py` has been added, that can be used to parse an
	XML file and generate a rudimentary XIST namespace from it.

*	A :class:`DocType` for XHTML 1.1 has been added (suggested by Elvelind
	Grandin).

*	Line number information is now added when parsing HTML.

*	The :meth:`sorted` method now supports the same arguments (:obj:`cmp`,
	:obj:`key` and :obj:`reverse`) as :meth:`list.sort` and :func:`sorted`
	in Python 2.4.

*	The :meth:`walk` doesn't yield the node directly, but yields a :class:`Cursor`
	object now, with has several ways of referencing the node.

*	New methods :meth:`walknode`, :meth:`walkpath` and :meth:`walkindex` have
	been added.

*	Presenters use an iterator API instead of a stream API now. Dumping an
	XML tree presentation to the terminal can now start immediately instead
	of having to wait for the complete string to be formatted.

*	Fixed a bug with element/attribute names that contained a ``.`` character.
	(This broke :mod:`ll.xist.ns.fo`.)

*	Fixed a bug with ``xmlns`` attributes in nested elements. When an element
	ended the parser restored the wrong prefix mapping.

*	The :dir:`python-quotes` demo has been updated to use the current version of
	AMK's XML file.

*	Removed iterator stuff from :mod:`ll.xist.xfind`, as this is now part of the
	:mod:`ll` package/module.

*	The function :func:`ToNode` has been renamed to :func:`tonode`.

*	:class:`ll.xist.Context` no longer subclasses :class:`list`.

*	:class:`ll.xist.ns.doc.explain` will now try to output the objects in the
	order in which they appear in the Python source.

*	The node methods :meth:`find` and :meth:`findfirst` have been removed.

*	:mod:`ll.xist.ns.cond` now uses a sandbox dictionary in a converter context
	for evaluating expression.


Changes in 2.10 (released 05/20/2005)
-------------------------------------

*	The content of the processing instruction :class:`ll.xist.ns.code.pyexec`
	will not be executed at construction time, but at conversion time. The code
	in :class:`ll.xist.ns.code.pyexec` or :class:`ll.xist.ns.code.pyeval` will
	no longer be executed in the :mod:`ll.xist.sandbox` module (which has been
	removed), but in a sandbox dictionary in the converter context of the
	:mod:`ll.xist.ns.code` namespace.

*	The tests have been ported to `py.test`_.

	.. _py.test: http://codespeak.net/py/current/doc/test.html

*	The method :meth:`mapped` is now callable without arguments. In this case a
	converter will be created on the fly. You can pass constructor arguments for
	this converter to :meth:`mapped` as keyword arguments.

*	The publishing API has changed again:
	:meth:`ll.xist.publishers.Publisher.publish` no longer accepts an argument
	:obj:`stream` to which the byte strings are written, but it is a generator
	now. The publisher methods :meth:`write` and :meth:`writetext` have been
	renamed to :meth:`encode` and :meth:`encodetext` and return the encoded
	byte string, instead of writing it directly to the stream. There's a new
	generator method :meth:`bytes` for nodes now, which can be passed the same
	arguments as :meth:`asBytes`. These changes should help when using XIST in
	WSGI applications.

*	The iterator returned from :meth:`Element.__getitem__`,
	:meth:`Frag.__getitem__` and the :meth:`walk` method now supports
	:meth:`__getitem__` itself, so you can write ``table[html.tr][0]`` to get
	the first row from a table or ``page.walk(xsc.FindTypeAll(html.td))[-1]``
	to get the last table cell from a complete HTML page.

*	Several bugs in the namespaces :mod:`ll.xist.ns.meta`, :mod:`ll.xist.ns.form`
	and :mod:`ll.xist.ns.specials` have been fixed.

*	The namespace modules :mod:`ll.xist.ns.css` and :mod:`ll.xist.ns.cssspecials`
	have been removed.


Changes in 2.9 (released 04/21/2005)
------------------------------------

*	XIST trees can now be pickled. The only restriction is that global
	attributes must come from a namespace that has been turned into a module via
	:meth:`makemod`, so that this module can be imported on unpickling.

*	Two arguments of the :meth:`walk` method have been renamed: :obj:`filtermode`
	has been renamed to :obj:`inmode` and :obj:`walkmode` has been renamed to
	:obj:`outmode`. For these modes two new values are supported:

	:const:`ll.xist.xsc.walkindex`
		The value passed to the filter function or yielded from the iterator is
		a list containing child indizes and attribute names that specify the path
		to the node in question.

	:const:`ll.xist.xsc.walkrootindex`
		The filter function will be called with two arguments: The first is the
		root node of the tree (i.e. the node for which :meth:`walk` has been
		called), the second one is an index path (just like for
		``ll.xist.xsc.walkindex``). If used as an :obj:`outmode` a tuple with
		these two values will be yielded.

* Attribute mappings now support :meth:`__getitem__`, :meth:`__setitem__` and
	:meth:`__delitem__` with list arguments, i.e. you can do::

		>>> from ll.xist.ns import html
		>>> e = html.a("gurk", href=("hinz", "kunz"))
		>>> print e.attrs[["href", 0]]
		hinz
		>>> e.attrs[["href", 0]] = "hurz"
		>>> print e["href"]
		hurzkunz
		>>> del e.attrs[["href", 0]]
		>>> print e["href"]
		kunz

	XML attributes can now be accessed as Python attributes, i.e.::

		>>> from ll.xist.ns import html
		>>> e = html.a("spam", href="eggs")
		>>> print e.attrs.href
		eggs

	(Don't confuse this with ``e.Attrs.href`` which is the attribute class.)

*	:class:`Frag` and :class:`Element` now support :class:`Node` subclasses as
	arguments to their :meth:`__getitem__` method: An iterator for all children
	of the specified type will be returned.

*	The encoding used for parsing now defaults to :const:`None`. When reading
	from an URL and no default encoding has been specified the one from the
	``Content-Type`` header will be used. If this still doesn't result in a
	usable encoding, ``"utf-8"`` will be used when parsing XML and
	``"iso-8859-1"`` will be used when parsing broken HTML.

*	All error and warning classes from :mod:`ll.xist.errors` have been merged
	into :mod:`ll.xist.xsc`. This avoids import problems with circular imports.

*	The attributes :attr:`showLocation` and :attr:`showPath` of
	:class:`ll.xist.presenters.TreePresenter` have been lowercased and
	presenters are properly reset after they've done their job.

*	The class attribute :attr:`xmlname` will no longer be turned into a list
	containing the Python and the XML name, but will be the XML name only.
	You can get the Python name of :class:`foo` from ``foo.__class__.__name__``.

*	:class:`DeprecationWarning`\s for :attr:`name` and :attr:`attrHandlers` have
	finally been removed.

*	Instances of :class:`ll.xist.xsc.Entity` subclasses can now be compared.
	:meth:`__eq__` simply checks if the objects are instances of the same class.


Changes in 2.8.1 (released 03/22/2005)
--------------------------------------

*	Added a note about the package init file to the installation documentation.


Changes in 2.8 (released 01/03/2005)
------------------------------------

*	XIST requires Python 2.4 now.

*	:class:`ll.xist.ns.specials.x` has been renamed to
	:class:`ll.xist.ns.specials.ignore`.

*	:func:`ll.xist.utils.findAttr` has been renamed to
	:func:`ll.xist.utils.findattr`.

*	:class:`ll.xist.xfind.item` no longer handles slices.

*	XFind has been enhanced to support item and slice operators, i.e. if
	``foo`` is an XFind operator, ``foo[0]`` is an operator that will produce
	the first node from ``foo`` (if there is one). Negative values and slices
	are supported too.

*	Operators can be chained via division: ``html.a/html.b`` is an operator
	that can be passed around and applied to a node.

*	XIST requires the new core module and makes use of the new
	"cooperative displayhook" functionality defined there: If you install the
	displayhook you can tweak or replace ``ll.xist.presenters.hookpresenter``
	to change the output.


Changes in 2.7 (released 11/24/2004)
------------------------------------

*	The transparent pixel used by :class:`ll.xist.ns.htmlspecials.pixel` has
	been renamed to :file:`spc.gif` to avoid problems with IE.

*	Removed a debug print in :class:`ll.xist.xfind.Finder.__getitem__`.

*	:mod:`ll.xist.xfind` now has a new function :func:`item`, that can be used
	to get a certain item or slice from an iterator. :func:`xfind.first` and
	:func:`xfind.last` have been changed to use :func:`xfind.item`, so you now
	have to pass a default value to get the old behaviour.

*	Obsolete options in :mod:`ll.xist.options` have been removed (and
	:data:`reprEncoding` has been renamed to :data:`reprencoding`).


Changes in 2.6.2 (released 06/06/2005)
--------------------------------------

*	Fixed a bug in :meth:`ll.xist.parsers.Parser.parse`.


Changes in 2.6.1 (released 11/02/2004)
--------------------------------------

*	Fixed a bug in :meth:`ll.xist.xfind.Finder.__floordiv__`.

*	Restricted characters as defined in `XML 1.1`__ will now be published as
	character references.

	__ http://www.w3.org/TR/2004/REC-xml11-20040204/#NT-RestrictedChar


Changes in 2.6 (released 10/26/2004)
------------------------------------

*	:func:`ToNode` now tries iterating through the value passed in, so it's now
	possible to pass iterators and generators (and generator expressions in
	Python 2.4) to :class:`Frag` and :class:`Element` constructors.

*	A new API named XFind has been added for iterating through XML trees.
	XFind expressions look somewhat like XPath expressions but are pure Python
	expressions. For example finding all images inside links in an HTML page
	can be done like this::

		from ll.xist import parsers, xfind
		from ll.xist.ns import html
		node = parsers.parseURL("http://www.python.org/", tidy=True)
		for img in node//html.a/html.img:
			print img["src"]

*	The module :mod:`ll.xist.xfind` contains several operators that can be used
	in XFind expressions.

*	Parsing broken HTML is now done with the HTML parser from libxml2_. The
	parsing functions no longer accept options for tidy, only the boolean value
	of the :obj:`tidy` argument is used.

	.. _libxml2: http://www.xmlsoft.org/

*	The publishing API has been simplified: Publication can now be done with
	a call to :meth:`ll.xist.publishers.Publisher.publish`, passing in a
	:class:`ll.xist.xsc.Node`. Writing strings to the publisher output is
	now done with :meth:`ll.xist.publishers.Publisher.write`. The methods
	:meth:`beginPublication` and :meth:`endPublication` have been
	removed.

*	The presentation API has been simplified in the same way: You'll get a
	presentation by calling: ``string = presenter.present(node)``. The methods
	:meth:`beginPresentation` and :meth:`endPresentation` have been removed.

*	The parser now has the option to ignore illegal elements, attributes,
	processing instructions and entities. The default behaviour is to raise an
	exception, but this can now be reconfigured via Python's warning framework.

*	The classmethod :meth:`tokenize` from :mod:`ll.toxic` has been moved to
	:class:`ll.xist.xsc.Namespace`, so it's now possible to tokenize an XML
	string for other processing instructions as well.

*	A new class :class:`ll.xist.xsc.NSPool` has been added. An :class:`NSPool`
	contains a pool of namespaces from which the parser selects the appropriate
	namespace once an ``xmlns`` attribute is encountered.</item>

*	The script :file:`xscmake.py` (which has been unmaintained for a while now)
	has been removed.</item>

*	Elements :class:`hostname`, :class:`tty`, :class:`prompt` and :class:`input`
	were added to :mod:`ll.xist.ns.doc`.

*	The method :meth:`ll.xist.xsc.Attrs.set` now returns the new attribute
	object.

*	The :meth:`visit` method has been removed.

*	:meth:`ll.xist.xsc.FindOld` has been removed.

*	:class:`ll.xist.ns.xml.header` has been renamed to
	:class:`ll.xist.ns.xml.declaration`.


Changes in 2.5 (released 06/30/2004)
------------------------------------

*	Specifying content models for elements has seen major enhancements. The
	boolean class attribute :attr:`empty` has been replaced by an object
	:attr:`model` whose :meth:`checkvalid` method will be called for validating
	the element content.

*	A new module :mod:`ll.xist.sims` has been added that provides a simple
	schema validation. Schema violations will be reported via Pythons
	warning framework.

*	All namespace modules have been updated to use :mod:`sims` information.
	The SVG module has been updated to SVG 1.1. The docbook module has been
	updated to DocBook 4.3.

*	It's possible to switch off validation during parsing and publishing.

*	:class:`ll.xist.xsc.Frag` and :class:`ll.xist.xsc.Element` both have a
	:meth:`__call__` method with the same arguments as their constructors.
	Those methods will append content nodes (and set attributes for
	:class:`ll.xist.xsc.Element`) and return :obj:`self`, so they can be used
	when creating an object tree. This makes it possible to put the attributes
	close to the tag name, instead of putting them at the end after the content.

	Instead of::

		node = html.table(
			html.tr(
				html.td("foo"),
				html.td("bar"),
			),
			html.tr(
				html.td("spam"),
				html.td("eggs")
			),
			class_="example"

	you can now use the following::

		node = html.table(class_="example")(
			html.tr(
				html.td("foo"),
				html.td("bar"),
			),
			html.tr(
				html.td("spam"),
				html.td("eggs")
			)
		)

*	Experimental support for Holger Krekel's XPython_ has been added. Code
	might look like this::

		from ll.xist import xsc, converters
		from ll.xist.ns import html, meta

		import random

		c = converters.Converter()
		<c>:
			<html.html()>:
				<html.head()>:
					<meta.contenttype()>: pass
					<html.title()>:
						xsc.append("The title")
				<html.body(class_="foo")>:
					<html.h1()>:
						flag = random.choice((0, 1))
						if flag:
							xsc.append("The foo page", class_="foo")
						else:
							xsc.append("The bar page", class_="bar")
					<html.p()>:
						if flag:
							xsc.append("The foo content")
						else:
							xsc.append("The bar content")

		print c.lastnode.asBytes()

	.. _XPython: http://codespeak.net/svn/user/hpk/talks/xpython-talk.txt

*	Creating global attributes has been simplified. Passing an instance of
	:class:`ll.xist.xsc.Namespace.Attrs` to an :class:`Element` constructor
	now does the right thing::

		from ll.xist.ns import html, xml
		node = html.html(
			html.head(),
			xml.Attrs(lang="de"),
			lang="en",
		)

*	Creating skeleton implementations of XIST namespaces is no longer done
	via XML conversion (i.e. the namespace module :mod:`ll.xist.ns.xndl`),
	but through the new module :mod:`ll.xist.xnd`. The script :file:`dtdxsc.py`
	will automatically generate :mod:`sims` information.

*	:class:`ll.xist.xsc.CharRef` now inherits from :class:`ll.xist.xsc.Text`
	too, so you don't have to special case :class:`CharRef`\s any more. When
	publishing, :class:`CharRef`\s will be handled like :class:`Text` nodes.

*	:class:`ll.xist.ns.meta.contenttype` now has an attribute ``mimetype``
	(defaulting to ``"text/html"``) for specifying the MIME type.

*	:class:`ll.xist.ns.htmlspecials.caps` has been removed.

*	Registering elements in namespace classes has been rewritten to use a
	cache now.

*	Pretty printing has been changed: Whitespace will only be added now if
	there are no text nodes in element content.

*	Two mailing lists are now available: One for discussion about XIST and
	one for XIST announcements.


Changes in 2.4.1 (released 01/05/2004)
--------------------------------------

*	Changed the xmlname of :class:`ll.xist.ns.jsp.directive_page` back again
	(it's ``directive.page`` only for the XML form, which we don't use anyway.)

*	Drop the default value for
	:class:`ll.xist.ns.jsp.directive_page.Attrs.language`, as this attribute can
	only be used once.

*	If an :class:`ll.xist.xsc.Prefixes` object has a prefix mapping for a
	namespace it will return this prefix too, if asked for a prefix for a
	subclass of this namespace.


Changes in 2.4 (released 01/02/2004)
------------------------------------

*	The class :class:`ll.xist.parsers.Handler` has been renamed to :class:`Parser`
	and has been made reusable, i.e. it is possible to instantiate a parser once
	and use it multiple times for parsing. All the classes derived from
	:class:`xml.sax.xmlreader.InputSource` have been dropped and the methods
	for parsing strings, URLs and files have been implemented as methods of
	the parser. Most of the arguments that had to be passed to the various
	parsing functions are passed to the parser constructor now. The basic
	parsing functionality is implemented by parsing streams instead of
	:class:`InputSource` objects.

*	Similar to the changes for parsing, publishers have been changed to be
	reusable and most arguments to the publishing functions are available as
	arguments to the publisher constructor.

*	Now converter contexts are no longer bound to an element class, but to the
	context class defined by the element class, i.e. the attribute ``Context``
	of the argument for :meth:`Converter.__getitem__` will be used as the
	dictionary key. This makes it possible to use a class and it subclasses
	interchangeably (as long as the base class defines its own :class:`Context`
	class and the subclasses don't overwrite it).

*	Added a find functor :class:`FindTypeAllAttrs` that searches content and
	attributes.

*	Fixed the XML name for :class:`ll.xist.ns.jsp.directive_page`.

*	All character references in :mod:`ll.xist.ns.ihtml` that exist in
	:mod:`ll.xist.ns.chars` too have been removed.


Changes in 2.3 (released 12/08/2003)
------------------------------------

*	It's now possible to parse XML without generating location information for
	each node, by passing ``loc=False`` to the constructor of the
	:class:`Handler`.

*	The :class:`HTMLParser` no longer complains about global attributes or
	``xmlns``.

*	XIST now supports uTidylib_ in addition to mxTidy. uTidylib is found
	it is preferred over mxTidy.

	.. _uTidylib: http://utidylib.sf.net/

*	It's possible now to pass arguments to tidy simple by passing an argument
	dictionary for the :obj:`tidy` argument in the parsing functions.

*	The methods :meth:`parsed` and :meth:`checkvalid` have been separated.

*	:class:`ll.xist.ns.htmlspecials.pixel` and
	:class:`ll.xist.ns.htmlspecials.autopixel` now check whether their
	:attr:`color` attribute is ok.

*	The base URL is now set correctly when parsing from an URL even if the
	original URL does a redirect. (This requires :mod:`ll.url` version 0.11.3).

*	Namespace handling has been rewritten again, to be more standards compliant:
	Now there is no prefixes for entities and processing instructions any longer.
	Prefix mappings can be created much simpler, and they no longer contain any
	namespace stack for parsing, as this is now done by the parser itself.
	:class:`xsc.NamespaceAttrMixIn` is gone too.

*	The processing instructions :class:`exec_` and :class:`eval_` from
	:mod:`ll.xist.ns.code` have been renamed to :class:`pyexec` and
	:class:`pyeval` and :class:`import_` has been removed.

*	:class:`CharRef`\s from :mod:`ll.xist.ns.html` have been moved to a new
	module named :mod:`ll.xist.ns.chars`.

*	The method names :meth:`beginPublication`, :meth:`endPublication` and
	:meth:`doPublication` have been lowercased.


Changes in 2.2 (released 07/31/2003)
------------------------------------

*	Namespace handling has been completely rewritten. Namespaces are now
	classes derived from :class:`ll.xist.xsc.Namespace`. Defining element
	classes can be done inside or outside the namespace class. If the element
	classes are defined outside the namespace class, they can be moved inside
	the namespace with a simple attribute assignment::

		class foo(xsc.Element):
			empty = False

		class xmlns(xsc.Namespace):
			xmlname = "foo"
			xmlurl = "http://www.foo.com/ns/foo"

		xmlns.foo = foo

*	The methods :meth:`elementkeys`, :meth:`iterelementkeys`,
	:meth:`elementvalues`, :meth:`iterelementvalues`, :meth:`elementitems` and
	:meth:`iterelementitems` can be used for iterating through the element
	classes and their names. You can use the method :meth:`element` to get an
	element class with a certain name::

		>>> from ll.xist.ns import html
		>>> html.element("div")
		<element class ll.xist.ns.html/div at 0x824363c>

*	For processing instructions, entities and character references similar
	methods are available.

*	The method :meth:`update` can be used to add many element classes to a
	namespace at once, simply by passing a dictionary with those classes
	(use ``vars()`` to add everything that's defined inside your module).
	The method :meth:`updatenew` does the same, but copies only those
	attributes that don't exist in the namespace, :meth:`updateexisting`
	copies only those that do exist. You can turn a namespace into a module
	with :meth:`makemod`::

		from ll.xist import xsc

		class foo(xsc.Element):
			empty = False

		class xmlns(xsc.Namespace):
			xmlname = "foo"
			xmlurl = "http://www.foo.com/ns/foo"
		xmlns.makemod(vars())

*	Put the above code into :file:`foo.py` and you can do the following::

		>>> import foo
		>>> foo
		<namespace foo/xmlns name=u'foo' url=u'http://www.foo.com/ns/foo' with 1 elements from 'foo.py' at 0x81bfc14>

*	:func:`getns` has been dropped, so you always have to pass in a
	:class:`Namespace` class where a namespace is required.

*	For the :class:`ll.xist.ns.jsp.directive_page` element automatic generation
	of the correct ``charset`` option in the ``contentType`` attribute is only
	done when there is a ``contentType`` attribute, as ``contentType`` is
	optional.

*	The converter has a new property :func:`node`. :obj:`node` can't be passed
	to :meth:`conv` but will be set to :obj:`self` by :meth:`conv`
	automatically. This makes it possible to access the "document root" during
	conversion.

*	:class:`ll.xist.ns.htmlspecials.autoimg` no longer touches existing width
	and height attributes. This means that %-formatting of the existing
	attributes is no longer done.

*	Added a new class :class:`ll.xist.ns.htmlspecials.autopixel` that works
	like :class:`ll.xist.ns.htmlspecials.pixel` but inherits the size for the
	image specified via the ``src`` attribute.

*	:class:`Frag` and :class:`Element` now support extended slices.

*	:class:`Frag` and :class:`Element` now support the methods :meth:`extend`
	and :meth:`__iadd__`.

*	For walking the tree the method :meth:`walk` has been completely rewritten
	and a new method :meth:`visit` has been added. For more info see the
	docstrings.

*	:class:`Node` now has two new methods :meth:`copy` and :meth:`deepcopy` and
	supports the :mod:`copy` module from the Python standard library.

*	Calling :meth:`mapped` through :meth:`conv` has been removed. You again
	have to call :meth:`mapped` directly and pass a node and a converter.

*	The HTML handling of the :class:`HTMLParser` has been improved (it now
	uses code from :mod:`xml.sax.drivers2.drv_sgmlop_html` (which is part of
	PyXML__.

	__ http://pyxml.sf.net/

*	The core functionality found in the script :file:`dtd2xsc.py` has been
	moved to a class method :meth:`ll.xist.ns.xndl.fromdtd` in the
	:mod:`ll.xist.ns.xndl` namespace.

*	:class:`ll.xist.parsers.ExpatParser` is now a real subclass instead of an
	alias for :class:`xml.sax.expatreader.ExpatParser` It reports unknown
	entity references to the application (if loading of external entities is
	switched off, which is done by :class:`ll.xist.parsers.Handler` and only
	outside of attributes).

*	Namespaces have been added for Zope's TAL and METAL specifications.

*	A namespace has been added for `XSL-FO`_.

	.. _XSL-FO: http://www.w3.org/Style/XSL/


Changes in 2.1.4 (released 06/13/2003)
--------------------------------------

*	Remove the checks for attributes in attributes and moved the publication
	code for the full element into a separate method. This allows JSP tag
	library namespaces to simply overwrite :meth:`publish` to publish the
	element even inside attributes. (This is the same fix as in release 1.5.10).


Changes in 2.1.3 (released 05/07/2003)
--------------------------------------

*	The methods :meth:`sorted`, :meth:`reversed` and :meth:`shuffled` have been
	rewritten so they no longer use ``sys.maxint``. This change fixes those
	methods for 64 bit platforms (reported by Giles Frances Hall)


Changes in 2.1.2 (released 02/27/2003)
--------------------------------------

*	:class:`ll.xist.ns.struts_config11.plug_in` now allows content (as the DTD
	states). (This is the same fix as in release 1.5.8.)


Changes in 2.1.1 (released 02/11/2003)
--------------------------------------

*	Added a few elements and attributes to :mod:`ll.xist.ns.doc`:
	:class:`username`, which is used for the name of a user account,
	:class:`xref`, which is used for internal cross references and the attribute
	``id`` for :class:`section`, which specifies the target for an :class:`xref`.


Changes in 2.1 (released 12/09/2002)
------------------------------------

*	Added a new namespace module :mod:`ll.xist.ns.xndl` that contains the
	"XIST namespace definition language", i.e. elements that describe an
	XIST namespace and can be used by various scripts to generate skeleton
	namespace modules. The first of these script is the DTD to namespace
	converter :file:`dtd2xsc.py`.

*	Added a new namespace module :mod:`ll.xist.ns.tld` that contains the
	definition for Java Server Pages Tag Library descriptors and a script
	:file:`tld2xsc.py` that uses this namespace to generate namespace modules
	from ``tld`` files.

*	:class:`Attr` now supports the method :meth:`filtered`. This is used by
	:meth:`without` now. The arguments for :meth:`without` have changed,
	because handling global attributes was too "magic". A new method :meth:`with`
	has been added, with does the opposite of :meth:`without`, i.e. it removes
	all attributes that are not specified as parameters.

*	The Python name of each :class:`Node` subclass is now available as the class
	attribute :attr:`pyname`.

*	To continue the great renaming :meth:`withSep` has been renamed to
	:meth:`withsep`.

*	The namespace name for the :mod:`ll.xist.ns.struts_html` module has been
	fixed.

*	The argument :obj:`defaultEncoding` for the various parsing functions has
	been renamed to :obj:`encoding`.


Changes in 2.0.8 (released 11/20/2002)
--------------------------------------

*	:func:`ll.xist.ns.doc.getDoc` has been renamed to :func:`getdoc`.

*	The CSS parser was dropping the ``%`` from percentage values. This has
	been fixed.


Changes in 2.0.7 (released 11/12/2002)

*	:meth:`xsc.Element.__nonzero__` can no longer fall back to
	:meth:`xsc.Frag.__nonzero__`. (this is the same fix as in 1.5.7).


Changes in 2.0.6 (released 11/11/2002)
--------------------------------------

*	Performance optimizations.


Changes in 2.0.5 (released 11/11/2002)
--------------------------------------

*	Fixed a bug in :class:`ll.xist.ns.specials.autoimg`: Attributes were not
	converted before the size check was done (this is the same fix as in 1.5.5).


Changes in 2.0.4 (released 11/08/2002)
--------------------------------------

*	Fixed a regression bug in :class:`ll.xist.ns.jsp.directive` and several
	documentation issues.


Changes in 2.0.3 (released 10/30/2002)
--------------------------------------

*	Fixed a few bugs in :class:`HTMLParser`.

*	Added DocBook conversion for several elements in :mod:`ll.xist.ns.doc`.

*	Now the :file:`__init__.py` file for the :mod:`ll` package is included.


Changes in 2.0.2 (released 10/21/2002)
--------------------------------------

*	Fixed a bug in :meth:`Frag.__rmul__` (by reusing :meth:`__mul__`).

*	Fixed a bug with the backwards compatible prefix mapping: Defining element
	classes in ``exec`` processing instructions didn't work, because the
	prefixes object used for parsing wouldn't be updated when the namespace
	object is defined inside the processing instruction. Now using the default
	for the :obj:`prefixes` argument in calls to the parsing functions uses one
	global shared :class:`Prefixes` instances where all the namespaces that are
	newly defined will be registered too.


Changes in 2.0.1 (released 10/17/2002)
--------------------------------------

*	Fixed :file:`xscmake.py` by removing the prefix handling.
	:class:`OldPrefixes` will always be used for parsing now.


Changes in 2.0 (released 10/16/2002)
------------------------------------

*	XIST now requires at least Python 2.2.1.

*	Attribute handling has been largely rewritten. Instead of a class attribute
	:attr:`attrHandlers`, the attributes are now defined through a nested class
	named :class:`Attrs` inside the element. This class must be derived from
	:class:`ll.xist.Element.Attrs` (or one of its subclasses if you want to
	inherit attributes from this class). Defining attributes is done through
	classes nested inside this attributes class and derived from any of the
	known attribute classes (like :class:`TextAttr`, :class:`URLAttr` etc.).
	The class name will be the attribute name (and can be overwritten with a
	class attribute :attr:`xmlname`. This makes it possible to have docstrings
	for attributes. Furthermore it's possible to define an attribute default
	value via the class attribute :attr:`default`, allowed values for the
	attribute via :attr:`values`, which is a list of allowed values, and
	whether the attribute is required or not via :attr:`required`.

*	XIST now has real namespace support. The new class
	:class:`ll.xist.xsc.Prefixes` can be used to define a mapping between
	prefixes and namespace names. This can be used for parsing and publishing.
	Namespace support is even available for entities and processing instruction.

*	Global attributes are supported now. Namespace modules for the ``xml`` and
	``xlink`` namespaces have been added (and :class:`ll.xist.xsc.XML` was
	moved to :mod:`ll.xist.ns.xml`).

*	A new namespace module for SVG 1.0 has been added: :mod:`ll.xist.ns.svg`.

*	The HTML specific parts of :mod:`ll.xist.ns.specials` have been split off
	into a separate module :mod:`ll.xist.ns.htmlspecials`.

*	Comparison of attributes with strings has been removed. You have to use
	:meth:`__unicode__` or :meth:`__str__` now before comparing.

*	The :class:`HTMLParser` now removes unknown attributes instead of
	complaining.

*	There is a new parser class :class:`BadEntityParser`, which is a SAX2
	parser that recognizes the character entities defined in HTML and tries to
	pass on unknown or malformed entities to the handler literally.

*	To give all nodes a chance to do something after they have been parsed (e.g.
	to prepend the base URL for :class:`URLAttr` nodes), the parser now calls
	the method :meth:`parsed` immediately after node creation. This is used for
	the new class :class:`StyleAttr`, which uses the :class:`CSSTokenizer`, to
	prepend the base URL to all URLs found in a style attribute.

*	The pixel images have been moved to the directory :dir:`px` to make image
	URLs shorter.


Changes in 1.6.1 (released 08/25/2003)
--------------------------------------

*	Updated to work with newer versions of :mod:`ll.ansistyle`.

*	Updated the namespaces :mod:`ll.xist.ns.struts_html` and
	:mod:`ll.xist.ns.struts_config11` to the state of Struts 1.1 final.


Changes in 1.6 (released 07/02/2003)
------------------------------------

*	Removed the default value for the ``className`` attribute in
	:class:`ll.xist.ns.struts_config11.action`.

*	Added an attribute ``type`` to
	:class:`ll.xist.ns.struts_config11.action_mapping`.


Changes in 1.5.13 (released 07/01/2003)
---------------------------------------

*	Implemented :meth:`ll.xist.xsc.Namespace.__eq__`, so that replacing a
	namespace in the registry really works.

*	Added an attribute ``target`` to :class:`ll.xist.ns.html.area`.


Changes in 1.5.12 (released 06/17/2003)
---------------------------------------

*	Fixed a bug in the new :mod:`ll.xist.ns.jsp`.


Changes in 1.5.11 (released 06/13/2003)
---------------------------------------

*	Updated :mod:`ll.xist.ns.jsp` to JSP 1.2.


Changes in 1.5.10 (released 06/13/2003)
---------------------------------------

*	Remove the checks for attributes in attributes and moved the publication
	code for the full element into a separate method. This allows JSP tag
	library namespaces to simply overwrite :meth:`publish` to publish the
	element even inside attributes.


Changes in 1.5.9 (released 04/30/2003)
--------------------------------------

*	Reregistering a namespace now properly overwrites the old version in
	``xsc.namespaceRegistry``.


Changes in 1.5.8 (released 02/27/2003)
--------------------------------------

*	:class:`ll.xist.ns.struts_config11.plug_in` now allows content (as the
	DTD states).


Changes in 1.5.7 (released 11/12/2002)
--------------------------------------

*	:meth:`xsc.Element.__nonzero__` can no longer fall back to
	:meth:`xsc.Frag.__nonzero__`.


Changes in 1.5.6 (released 11/11/2002)
--------------------------------------

*	Performance optimizations.


Changes in 1.5.5 (released 11/11/2002)
--------------------------------------

*	Fixed a bug in :class:`ll.xist.ns.specials.autoimg`: Attributes were not
	converted before the size check was done.


Changes in 1.5.4 (released 09/30/2002)
--------------------------------------

*	:file:`xscmake.py` now tries to strip off a trailing ``xsc`` from the
	filename before it falls back to the extension ``html`` (The builtin
	extension mapping is still tried first).


Changes in 1.5.3 (released 09/25/2002)
--------------------------------------

*	Added new processing instruction class :class:`ll.xist.ns.php.expression`
	that generates a PHP ``print`` statement from its content.


Changes in 1.5.2 (released 09/19/2002)
--------------------------------------

*	Removed the ``value`` magic from :class:`ll.xist.ns.form.checkbox` as this
	conflicted with dynamic ``value`` values.


Changes in 1.5.1 (released 09/17/2002)
--------------------------------------

*	Comparison of attributes with strings has been removed. You have to use
	:meth:`__unicode__` or :meth:`__str__` instead.

*	The :class:`HTMLParser` now removes unknown attributes instead of
	complaining.

*	There is a new parser class :class:`BadEntityParser`, which is a SAX2
	parser that recognizes the character entities defined in HTML and tries to
	pass on unknown or malformed entities to the handler literally.

*	To give all nodes a chance to do something after they have been parsed (e.g.
	to prepend the base URL for :class:`URLAttr` nodes), the parser now calls
	the method :meth:`parsed()` immediately after node creation. This is used
	for the new class :class:`StyleAttr`, which uses the :class:`CSSTokenizer`,
	to prepend the base url to all urls found in a style attribute.

*	The :class:`HTMLParser` now removes unknown attributes instead of
	complaining.

*	There is a new parser class :class:`BadEntityParser`, which is a SAX2
	parser that recognizes the character entities defined in HTML and tries to
	pass on unknown or malformed entities to the handler literally.

*	To give all nodes a chance to do something after they have been parsed (e.g.
	to prepend the base URL for :class:`URLAttr` nodes), the parser now calls
	the method :meth:`parsed` immediately after node creation. This is used for
	the new class :class:`StyleAttr`, which uses the :class:`CSSTokenizer`, to
	prepend to base URL to all URLs found in a style attribute.


Changes in 1.4.3 (released 04/29/2002)
--------------------------------------

*	New namespace module :mod:`xist.ns.struts_config11` allows to parse and
	modify Struts_ configuration files conforming to the `Struts 1.1 DTD`_.

	.. _Struts: http://jakarta.apache.org/struts/
	.. _Struts 1.1 DTD: http://jakarta.apache.org/struts/dtds/struts-config_1_1.dtd


Changes in 1.4.2 (released 03/22/2002)
--------------------------------------

*	Updated :file:`xscmake.py` to be compatible with the new :mod:`url` module.

*	:class:`xist.ns.jsp.directive_page` now automatically sets the
	``contentType`` on publishing.


Changes in 1.4.1 (released 03/21/2002)
--------------------------------------

*	Removed :class:`TidyURLInputSource`. Now it's possible to pass a :obj:`tidy`
	flag to the remaining functions :func:`parseString`, :func:`parseFile` and
	:func:`parseURL` to specify whether the source should be tidied.

*	To prevent an element from being registered in a :class:`Namespace` the
	class attribute :attr:`register` can be used now. This makes it possible
	to have a name for the element even when it's not registered.

*	:mod:`xist.ns.form` elements now have all the attributes that the
	corresponding elements from :mod:`xist.ns.html` have.

*	Removed the old :mod:`xist.url` from the Windows distribution.


Changes in 1.4 (released 03/18/2002)
------------------------------------

*	Reimplemented URL handling again. Now the new global module :mod:`url` is
	used for that.


Changes in 1.3.1 (released 03/14/2002)
--------------------------------------

*	Added a method :meth:`pretty` to :class:`Node` for generating a pretty
	printable version of the node.

*	``xsc.Node.name`` no longer is a class method, but a class attribute, that
	will be set at class instantiation time by the meta class.


Changes in 1.3 (released 02/12/2002)
------------------------------------

*	Ported to Python 2.2. :class:`Node` is now derived from :class:`object`,
	:class:`Frag` from :class:`list` and there's a new class :class:`Attrs`
	which is derived from :class:`dict` for the attribute mappings. All
	presenters have been adapted to work with :class:`Attrs`. In addition to
	the usual dictionary methods and operators :class:`Attrs` has a
	method :meth:`without` that returns a copy of the :class:`Attrs` instance
	with some specified attributes removed.

*	All the node classes now have a new method :meth:`walk` that generates all
	nodes in the tree using the new generator feature of Python 2.2.

*	Also a new method :meth:`walkPath` has been added that works the same as
	:meth:`walk` but yields the complete path to each node as a list.

*	Added a class :class:`block` to :mod:`xist.ns.jsp`. The content of the
	:class:`block` instance will simply be enclosed in a ``{}`` block.
	:mod:`xist.ns.php` got such a class too.

*	Added a new module :mod:`xist.ns.ihtml` for i-mode HTML.

*	Added new modules :mod:`xist.ns.css` and :mod:`xist.ns.cssspecials` for
	generating CSS.

*	Now the various attributes of the :class:`Converter` object are collected in
	a :class:`ConverterState` object and it's possible to push and pop those
	states, i.e. it's now easy to temporarily modify a converter object during
	a :meth:`convert` call and revert back to a previous state afterwards.

*	:func:`parseURL` and :func:`parseTidyURL` now have an additional parameter
	:obj:`headers` which is a list of string pairs specifying additional
	headers to be passed in with the request.

*	:func:`parseString` has an additional parameter :obj:`systemId` which will
	be the system id of the :class:`InputSource`.

*	The distribution now includes the makefile and the XML source files so now
	the distribution can rebuild ifself.

*	Various other small bugfixes and enhancements.


Changes in 1.2.5 (released 12/03/2001)
--------------------------------------

*	Added a new element :class:`contentscripttype` to :mod:`xist.ns.meta` that
	generates a ``<meta http-equiv="Content-Script-Type" ...>`` element.

*	:func:`xist.ns.doc.explain` now generates anchor elements for the class,
	function and method description, so now the links on the XIST webpages
	work.

*	Docstrings and documentation has been reworked. Now :class:`xist.ns.doc.pyref`
	no longer implies a font change. Use the classes :class:`xist.ns.doc.module`,
	:class:`xist.ns.doc.class`, :class:`xist.ns.doc.method`,
	:class:`xist.ns.doc.function` and :class:`xist.ns.doc.arg` to mark up your
	Python identifiers.

*	Added the attributes ``type`` and ``key`` to
	:class:`xist.ns.struts_config.data_source`.


Changes in 1.2.4 (released 11/23/2001)
--------------------------------------

*	Added the deprecated attributes ``start`` to :class:`xist.ns.html.ol` and
	``value`` to :class:`xist.ns.html.li`.


Changes in 1.2.3 (released 11/22/2001)
--------------------------------------

*	Added missing :meth:`asPlainString` methods to :class:`Comment` and
	:class:`DocType`.


Changes in 1.2.2 (released 11/16/2001)
--------------------------------------

*	:meth:`xist.url.URL.fileSize` and :meth:`xist.url.URL.imageSize` now use
	the warning framework to report errors.

*	There is a new presenter named :class:`CodePresenter` that dumps the tree
	as Python source code.

*	The filenames of the pixel images used by :class:`xist.ns.specials.pixel`
	have changed. These images are now included.


Changes in 1.2.1 (released 10/08/2001)
--------------------------------------

*	URLs that are completely dynamic will now be left in peace when parsing or
	publishing.


Changes in 1.2 (released 10/03/2001)
------------------------------------

*	:class:`xist.ns.meta.keywords` and :class:`xist.ns.meta.description` no
	longer call :meth:`asPlainString` on their content. This makes it possible
	to e.g. generate the keywords via JSP::

		>>> from xist import parsers
		>>> from xist.ns import meta, jsp
		>>> s = '<keywords>' + \
		...     '<?jsp:expression "foo"?>' + \
		...     '</keywords>'
		>>> e = parsers.parseString(s)
		>>> print e.conv().asBytes()
		<meta name="keywords" content="<%= "foo" %>" />

*	When an element occurs inside an attribute during publishing, there won't
	be an exception raised any more. Instead the content of the element will be
	published. This fixes problems with abbreviation entities inside attributes.

*	:class:`xist.parsers.TidyURLInputSource` now uses the new experimental
	eGenix mx Extension package, which includes a Python port of tidy.

*	:meth:`__repr__` now uses the new class :class:`presenters.PlainPresenter`
	which gives a little more info than the default :meth:`__repr__`.

*	URL handling has been changed again. Upto now, :class:`URLAttr` had an
	additional instance attribute ``base``, which was the "base" file/URL from
	which the attribute was parsed. Now the base URL will be directly
	incorporated into the URL. You can pass the base URL to all the parsing
	functions. Similar to that when publishing you can specify a base URL. All
	URLs in the tree will be output relative to this base URL. Joining URLs is
	now done via :meth:`__div__` and no longer via :meth:`__add__`. This makes
	it more consistent with :mod:`fileutils`. The plan is to make URLs string
	like immutable objects and to merge them with :class:`fileutils.Filename`.

*	:class:`xist.ns.specials.php` has been moved to its own module
	(:mod:`xist.ns.php`). This module provided additional convenience
	processing instructions (just like :mod:`xist.ns.jsp` does).


Changes in 1.1.3 (released 09/17/2001)
--------------------------------------

*	The global namespace registry now keeps a sequential list of all registered
	namespaces, which will be used by the parser when searching for names. This
	gives a predictable search order even without using :class:`Namespaces`
	and its :meth:`pushNamespace` method: modules imported last will be searched
	first.

*	Processing instructions are now allowed inside attributes when publishing.

*	:mod:`xist.ns.docbooklite` has been renamed to :mod:`xist.ns.doc`. It can
	now generate HTML and Docbook output and has improved a lot. The XIST
	web pages now use this for automatic documentation generation. The doc
	example has been removed.

*	:class:`xist.url.URL` now has a new method :meth:`info` that returns the
	headers for the file/URL.

*	:class:`xist.url.URL` now has a methods :meth:`fileSize` and
	:meth:`imageSize` too.

*	:class:`xist.ns.jsp.directive_page` now has new attribute ``session``.


Changes in 1.1.2 (released 08/21/2001)
--------------------------------------

*	:meth:`__repr__` now uses the new class :class:`presenters.PlainPresenter`
	which gives a little more info than the default :meth:`__repr__`.


Changes in 1.1.1 (released 08/01/2001)
--------------------------------------

*	Small bugfix in :func:`presenters.strProcInst`.
*	Fixed :class:`xist.ns.struts_html.option` to allow content.


Changes in 1.1 (released 07/19/2001)
------------------------------------

*	Sequences in constructor arguments for :class:`Frag` and :class:`Element`
	are again expanded and it's again possible to pass dictionaries in an
	:class:`Element` constructor to specify attributes. As sequences are always
	unpacked, the method :meth:`extend` is gone. This works for :meth:`append`
	and :meth:`insert` too.

*	:class:`Node` and :class:`Frag` implement :meth:`__mul__` and
	:meth:`__rmul__`, so you can do stuff like::

		html.br()*5

	This returns a :class:`Frag` with five times to same node.

*	Arguments for the converter constructor can be passed to
	:meth:`xist.xsc.Node.conv` now, so it's possible to do stuff like this::

		from xist.ns import code
		print code.Eval("return converter.lang").conv(lang="en").asBytes()

	which will print ``en``.

*	The option :obj:`XHTML` for the publishers has been changed to lowercase.

*	:class:`xist.ns.html.html` will automatically generate a ``lang`` and
	``xml:lang`` attribute when the converter has a language set.


Changes in 1.0 (released 06/18/2001)
------------------------------------

*	New module for WML 1.3.

*	The publishing interface has changed internally and publishing should be
	faster now.

*	Publishers now support a new parameter: :obj:`usePrefix`, which specifies
	if namespace prefixes should be output for the element names.

*	Part of the implementation of the publishing stuff has been moved to C, so
	now you'll need a C compiler to install XIST.

*	When publishing ``"``, it will now only be replaced with ``&quot;`` inside
	attributes.

*	All the :meth:`asHTML` methods now have an additional argument
	:obj:`converter`. This makes it possible to implement different processing
	modes or stages for new elements. All currently implemented elements and
	entities ignore this argument, but pass it on in the call to their
	childrens' :meth:`asHTML` method. As the name :meth:`asHTML` no longer
	makes sense, :meth:`asHTML` has been renamed to :meth:`convert`.

*	There is now a tool :file:`dtd2xsc.py` in the :dir:`scripts` directory that
	creates a skeleton XIST module from a DTD (this requires xmlproc from the
	PyXML package).

*	New preliminary module for DocBook 4.12. (Incomplete: :meth:`convert`
	methods and Unicode character entities are missing; any volunteers for
	implementing 375 classes?)

*	New module :file:`ruby.py` that implements the `W3C Ruby draft`_.

	.. _W3C Ruby draft: http://www.w3.org/TR/ruby/xhtml11-ruby-1.mod

*	:file:`sql.py` has been removed from XIST, but is available as a
	separate module.

*	The parsing interface has been changed. Parsing is now done with the
	functions :func:`parseFile`, :func:`parseString`, :func:`parseURL` and
	:func:`parseTidyURL` in the module :mod:`parsers`. It's now possible to
	specify which parser should be used for parsing by passing a SAX2 parser
	instance to any of these functions. XIST now includes a rudimentary
	SAX2 driver for :class:`sgmlop` and a rudimentary HTML parser that
	emits SAX2 events.

*	The python-quotes example has been updated to work with expat.

*	Added a new example: media.

*	All abbreviation entities have been moved to a new module :file:`abbr.py`.

*	All the modules that provide new elements and entitites have been moved
	to a subpackage :mod:`ns`.

*	:class:`Frag` and :class:`Element` now have new methods :meth:`sorted`,
	:meth:`reversed`, :meth:`filtered` and :meth:`shuffled` that return sorted,
	reversed, filtered and shuffled versions of the :class:`Frag`/:class:`Element`
	object.

*	New namespace modules :file:`ns/jsp.py` and :file:`ns/struts_html.py` have
	been added that allow you to use JSP_ and Struts_ tags with XIST.

	.. _JSP: http://java.sun.com/products/jsp/
	.. _Struts: http://jakarta.apache.org/struts/

*	A new method :meth:`asText` was added, that returns the node as a formatted
	plain ASCII text (this requires that w3m__ is installed.)

	__ http://w3m.sf.net/

*	:file:`make.py` has been renamed to :file:`xscmake.py` and moved to the
	:dir:`scripts` directory, it will be installed as a callable script with
	``python setup.py install_scripts``.

*	:file:`xscmake.py` has a new option :option:`--files`/:option:`-f`.
	The argument is a file containing a list of filenames (one name per line)
	that should be converted.

*	:file:`xscmake.py` has a new option :option:`--parser`/:option:`-r` for
	specifying which parser to use. Allowed values are ``sgmlop`` and ``expat``.

*	:file:`xscmake.py` has a new option :option:`--namespace`/:option:`-n`
	that can be used for appending :class:`Namespace` objects to the
	:class:`Namespaces` object used by :file:`xscmake.py`::

		xscmake.py -n html -n spam eggs.xsc

	With this call the parser will find element classes from the module with
	the prefix name ``spam`` before those from ``html`` and those before
	anything else.

*	:class:`xist.url.URL` no longer has an attribute :attr:`ext`. :attr:`file`
	and :attr:`ext` are merged.

*	The special treatment of sequences as constructor arguments to :class:`Frag`
	and :class:`Element` has been removed, so XIST will no longer remove one
	level of nesting. If you still want that, use a ``*`` argument.

*	:class:`Frag` and :class:`Element` now have a new method :meth:`mapped`,
	that recursively maps the nodes through a function. This is like
	:meth:`convert` but via an external function.

*	Attribute handling has been improved thanks to a suggestion by Hartmut
	Goebel: :meth:`Element.__getitem__` now always works as long as the
	attribute name is legal. If the attribute is not set, an empty attribute
	will be returned. All empty attributes will be considered as being not set
	and so :meth:`hasAttr` returns ``0`` for them, and :meth:`publish` doesn't
	publish them. This simplifies several very common cases:

	*	Copying an attribute from one element to another works regardless of
		whether the attribute is set or not;

	*	Testing for an attributes presence can now be done much simpler:
		``if element["attrname"]`` instead of ``if element.hasAttr("attrname")``
		(which still works, and should be a little faster);

	*	When you construct an XIST tree and the presence or absence of an
		attribute is tied to a condition, you can construct the attribute in
		advance and use it afterwards in the tree construction::

			if condition:
				align = "right"
			else:
				align = None
			node = html.div("spam", align=align)

		So, when the ``condition`` is false, the node will not have the
		attribute ``align`` set.

*	:class:`xist.ns.cond.If` (and :class:`xist.ns.cond.ElIf`) can now be used
	to test for attributes of the converter. I.e. it's possible to write the
	following XML::

		<if lang="en">Title
		<elif lang="de">Überschrift
		</if>

*	URL handling has be completely changed and is much, much simpler now. There
	are no more path markers. To specify an URL that is relative to the current
	directory use the scheme ``root`` (e.g. ``root:main.css``).


Changes in 0.4.7 (released 11/24/2000)
--------------------------------------

*	Fixed a bug in the entity handling.

*	Added a few deprecated elements and attributes to the :mod:`html` module.

*	Improved the publishing of attributes. Now all attribute values will be
	published. For boolean attributes no value will be published for ``XHTML==0``
	and the attribute name will be used for ``XHTML==1`` or ``XHTML==2``.

*	:meth:`Element.compact` now works (better) ;).

*	Incorparated many bug fixes from Hartmut Goebel.

*	Implemented :meth:`xsc.Element.copyDefaultAttrs`, which copies unset
	attributes over from a dictionary (simplifies implementing
	:class:`specials.plaintable` and :class:`specials.plainbody`).

*	:meth:`providers.Provider.pushNamespace` now handles multiple arguments
	which may be :class:`Namespace` objects or modules (in which case,
	``module.namespace`` will be pushed).

*	:meth:`providers.Providers.popNamespace` can now pop multiple namespaces
	at once.

*	:class:`providers.TidyURIProvider` now uses :func:`os.popen3` for piping
	the file through tidy, so now there will be no more temporary files. The
	call to tidy now includes options that hopefully make the output more
	suited to XIST.

*	Incorparated a new :file:`url.py` by Hartmut Goebel, that fixes many problem
	(e.g. optimizing ``http://server/foo/bar/../../baz.gif`` now works.)

*	:file:`make.py` includes a new option :option:`--path` for adding
	directories to :data:`sys.path`.


Changes in 0.4.6 (released 11/03/2000)
--------------------------------------

*	Now uses :class:`sgmlop.XMLParser` instead of :class:`sgmlop.SGMLParser`,
	so case is preserved.

*	Fixed another regression from the URL to string conversion change.


Changes in 0.4.5 (released 11/01/2000)
--------------------------------------

*	Converting URLs to nodes is now done in :func:`ToNode`, so :class:`URL`
	objects can be used everywhere.

*	Fixed a few bugs in :meth:`Text._strtext` and :meth:`URLAttr._str`.


Changes in 0.4.4 (releases 10/27/2000)
--------------------------------------

*	Now testing if characters can be encoded with the specified encoding is
	done directy. This means, that escaping unencodable characters now works
	even with exotic encodings (tested with `JapaneseCodecs 1.0.1`__.

	__ http://pseudo.grad.sccs.chukyo-u.ac.jp/~kajiyama/python/

*	The :class:`URLAttr` constructor now can handle a single parameter of the
	type :class:`URL`.

*	The URL to string conversion function have changed: :meth:`URL.asString`
	returns the URL with path markers, :meth:`URL.asPlainString` returns the
	URL without path markers.

*	Added the ``i18n`` attribute to the :class:`font` element.

*	Fixed the clashes between the class names for the elements and entities
	:class:`sub` and :class:`sup` in :file:`html.py`.

*	Several small enhancements and bug fixes contributed by Hartmut Goebel.


Changes in 0.4.3 (released 10/19/2000)
--------------------------------------

*	Now processing instruction classes are registered in the same way as
	elements and entities are.

*	The leaf nodes (:class:`Text`, :class:`Comment`, :class:`ProcInst`) are now
	considered immutable. This means that their :meth:`asHTML` method can
	simply return :obj:`self`, because now those nodes can be shared between
	trees. Functionality for manipulation the objects is provided by a mixin
	class very similar to :class:`UserString`. All this results in a speedup
	of about 10% for the python-quotes example.

*	Small optimizations in the :meth:`asHTML` methods of :class:`Element` and
	:class:`Frag` optimized away many calls to :meth:`append`, :meth:`extend`
	and :meth:`ToNode` and result in a speedup of about 30% for the
	python-quotes example. One consequence of this is that :class:`Null`
	objects will no longer be ignored.


Changes in 0.4.2 (released 09/24/2000)
--------------------------------------

*	New elements :class:`keywords` and :class:`description` in :file:`meta.py`.

*	Fixed a bug in :meth:`Namespace.register`, now setting ``name=None`` to
	prevent an element from being registered works again.


Changes in 0.4.1 (released 09/21/2000)
--------------------------------------

*	A new module named :file:`meta.py` has been created, that simplifies
	generating meta tags.

*	Various small bugfixes.


Changes in 0.4 (released 09/19/2000)
------------------------------------

*	XIST now requires at least Python 2.0b1.

*	A new bugfixed version of the sgmlop source is available from the
	`FTP site`_.

	.. _FTP site: ftp://ftp.livinglogic.de/pub/livinglogic/xist/

*	XIST now completely supports Unicode. For output any encoding known to
	Python can be used, so now you can output your HTML in ASCII, Latin-1,
	UTF-8, UTF-16, ...

*	All publishers have been updated to support Unicode. The publishing
	interface has been streamlined (:obj:`encoding` and :obj:`XHTML` parameters
	are now attributes of the publisher).

*	:meth:`asString` will now always return a Unicode string. If you want a byte
	string use :meth:`asBytes` instead, where the encoding can be specified as
	an argument.

*	There an additional publisher class :class:`FilePublisher`, which can be
	used for publishing to a file (or anything else that has a :meth:`write`
	and a :meth:`writelines` method, and is supported by the stream writer
	available through :func:`codecs.lookup`).

*	Element and attribute names are no longer converted to lowercase. If you
	have an attribute name which clashes with a Python keyword (e.g. ``class``)
	append an underscore (``_``), which will be removed before accessing the
	attribute. This is the "official" Python method for handling these cases.

*	Elements and entities are no longer registered one by one. Now you can
	build :class:`Namespace` objects which are used for searching and there are
	:meth:`pushNamespace` and :meth:`popNamespace` functions in :mod:`XSC.xsc`.
	For more info, see the source.

*	Image size calculation has been removed from :class:`html.img` and
	:class:`html.input`. Use :class:`specials.autoimg` and
	:class:`specials.autoinput` for that.

*	:meth:`__getitem__`, :meth:`__setitem__` and :meth:`__delitem` of
	:class:`Frag` and :class:`Element` now accepts a list as an argument. The
	method will be applied recursively, i.e. ``e[[0, 1, "foo", 2]`` is the
	same as ``e[0][1]["foo"][2]``.

*	The deprecated module :file:`db.py` no longer exists. Useful functions and
	elements from :file:`db.py` have been moved to :file:`sql.py` and
	:file:`form.py` respectively.

*	When using :func:`xsc.make` the encoding and XHTML parameters to use can
	now be specified on the command line (e.g. ``--encoding utf-8 --xhtml 2``)

*	Handling of multiline ``<?xsc-eval?>`` and ``<?xsc-exec?>`` has been
	enhanced, although XIST will not be able to guess the correct indentation
	in all cases. As a workarround simply add a Python comment to the beginning.
	So the following won't work::

		<?xsc-exec
			for i in xrange(10):
				do(i)
		?>

	But this will::

		<?xsc-exec
			#
			for i in xrange(10):
				do(i)
		?>

*	Make functionality has been moved to :file:`make.py`, as certain modules
	can't be used as the main script, because reimporting them in processing
	instructions won't work. Now you can simply call::

		make.py --import xist.html --import spam eggs.xsc

*	There is a new module :file:`cond.py`, that contains elements that can be
	used for conditionals::

		<?xsc-exec a=42?>
		<if cond="a==21">
			<b>foo</b>
		<elif cond="a==42"/>
			<i>bar</i>
		<else/>
			baz
		</if>


Changes in 0.3.9 (released 08/10/2000)
--------------------------------------

*	sgmlop will now be found either via ``import sgmlop`` or via
	``from xml.parsers import sgmlop``.


Changes in 0.3.8 (released 07/14/2000)
--------------------------------------

*	Fixed a bug in :meth:`URLAttr.publish`, which prevented :class:`URLAttr`
	from working at all.


Changes in 0.3.7 (released 07/06/2000)
--------------------------------------

*	Fixed a bug in :class:`html.img` and :class:`html.input`. Now image size
	calculation works again.


*	Changes in 0.3.6 (released 07/04/2000)

*	Fixed a bug in :meth:`Node._matches`, which resulted in a non working
	:meth:`find`.


Changes in 0.3.5 (released 07/02/2000)
--------------------------------------

*	The documentation example has been enhanced. Now documenting methods works.

*	When the member :attr:`elementname`: in the element class is set before
	calling :func:`registerElement`, this element name will be used for the
	element. This allows custom names even when using
	:func:`registerAllElements`.

*	Comparison of scheme and server in URLs is done case insensitive (as
	:rfc:`2068` requires.)

*	Image size calculation is now done in :meth:`asString` and not in
	:meth:`asHTML`. This allows to write faster code. Old method::

		e = html.div(html.img(...),gurk.hurz()).asHTML().asString()

	New method::

		e = html.div(html.img(...),gurk.hurz().asHTML()).asString()

*	Image size calculation is now done for ``<input type="image">``. The ``size``
	attribute is set to the image width.

*	Manipulating the path in an URL is now done via the usual
	:meth:`__setitem__`/:meth:`__getitem__` stuff, which keeps the path in a
	consistent state::

		>>> from xist.URL import URL
		>>> u = URL("/foo/*/../bar/baz.gif")
		>>> del u[1]
		>>> u
		URL(scheme='server', path=['bar'], file='baz', ext='gif')

*	:meth:`findNodes` (which has been shortened to :meth:`find`) has an
	additional argument :obj:`test`, which can be a test function that will be
	called when the node passes all other tests.

*	:meth:`asString` no longer generates a string directly, but uses the new
	method :meth:`publish`, which has an additional argument :obj:`publisher`,
	to which the strings to be output are passed.


Changes in 0.3.4 (released 05/31/2000)
--------------------------------------

*	Location information is now copied over in :meth:`clone`, :meth:`asHTML`
	and :meth:`compact` where appropriate, so you know even in the HTML tree
	where something came from.

*	``xsc.repransi`` can now have three values:

	0
		coloring is off
	1
		coloring is on for a dark background
	2
		coloring is on for a light background

*	All ``repransi`` variables are now arrays with two strings, the first for
	dark, the second for light.


Changes in 0.3.3 (released 05/30/2000)
--------------------------------------

*	The workaround for the trailing CDATA bug in sgmlop has been removed, so
	now you'll need a newer version of sgmlop (included in PyXML 0.5.5.1).


Changes before 0.3.3
--------------------

*	These changes predate written history.<|MERGE_RESOLUTION|>--- conflicted
+++ resolved
@@ -1,19 +1,15 @@
-<<<<<<< HEAD
 Changes in ?.? (released ??/??/2014)
 ------------------------------------
-=======
+*	?
+
+
 Changes in 5.8.1 (released 06/18/2014)
 --------------------------------------
->>>>>>> 1c620ca4
 
 *	The UL4 function ``repr`` now handles recursive lists/dicts similar to
 	Python ``repr`` (i.e. it doesn't raise an exception for infinite recursion).
 
-<<<<<<< HEAD
-*	:class:`url.URL` now handles filenames containing space correctly when
-=======
 *	:class:`url.URL` now handles filenames containing spaces correctly when
->>>>>>> 1c620ca4
 	converting between URLs and filenames.
 
 
