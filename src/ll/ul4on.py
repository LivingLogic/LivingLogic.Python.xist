--- conflicted
+++ resolved
@@ -196,29 +196,18 @@
 	If a class isn't registered with the UL4ON serialization machinery, you have
 	to set the class attribute ``ul4onname`` yourself for serialization to work.
 
-<<<<<<< HEAD
-	For deserialization the class **must** be registered.
-=======
 	For deserialization the class **must** be registered either in the local
 	registry passed to the :class:`Decoder` or globally via :func:`register`.
->>>>>>> c8fb40e5
 
 
 Object content mismatch
 -----------------------
 
-<<<<<<< HEAD
-In situations where an UL4ON API is updated frequently it makes sense to be able
-to update the writing side and the reading side independently. To support this
-:class:`Decoder` has a method :meth:`~Decoder.loadcontent` that is an generator
-that reads the content of an object from the input and yields those items.
-=======
 In situations where an UL4ON API is updated frequently it is useful to be able
 to update the writing side and the reading side independently. To support this,
 :class:`Decoder` has a method :meth:`~Decoder.loadcontent` that is a generator
 that reads the content items of an object from the input stream and yields those
 items.
->>>>>>> c8fb40e5
 
 This allows to handle both situations:
 
@@ -265,13 +254,10 @@
 	j = ul4on.loads(output, {"com.example.person": Person})
 	print("Loaded:", j)
 
-<<<<<<< HEAD
-=======
 This outputs::
 
 	Loaded: <Person firstname='John' lastname=None>
 
->>>>>>> c8fb40e5
 
 Chunked UL4ON
 -------------
@@ -308,15 +294,6 @@
 	spam
 
 since the decoder remembers which object has been decoded as the first object
-<<<<<<< HEAD
-from the dump.
-
-One application of this is embedding multiple related UL4ON dumps as data
-attributes in HTML and then deserialize those UL4ON chuncks back into the
-appropriate Javascript objects. For example::
-
-	from ll import ul4on, misc
-=======
 from the first dump.
 
 One application of this is embedding multiple related UL4ON dumps as data
@@ -325,7 +302,6 @@
 
 	from ll import ul4on
 	from ll.misc import xmlencode as xe
->>>>>>> c8fb40e5
 
 	encoder = ul4on.Encoder()
 
@@ -338,13 +314,6 @@
 
 	data = ["gurk", "hurz", "hinz", "kunz"]
 
-<<<<<<< HEAD
-	items = '\n'.join(f"<li data-ul4on='{misc.xmlescape(dump(s))}'>{misc.xmlescape(s.upper())}</li>" for s in data)
-	html = f"<ul data-ul4on='{misc.xmlescape(dump(data))}'>\n{items}\n</ul>"
-	print(html)
-
-This outputs::
-=======
 	def f(s):
 		return f"<li data-ul4on='{xe(dump(s))}'>{xe(s.upper())}</li>"
 
@@ -355,7 +324,6 @@
 This outputs:
 
 .. sourcecode:: html
->>>>>>> c8fb40e5
 
 	<ul data-ul4on='5 L ^0 ^1 ^2 ^3 ]'>
 	<li data-ul4on='1 S&#39;gurk&#39;'>GURK</li>
@@ -365,10 +333,6 @@
 	</ul>
 
 By iterating through the ``data-ul4on`` attributes in the correct order and
-<<<<<<< HEAD
-feeding each UL4ON chunk to a decoder, all objects can be recreated and attached
-their appriopriate HTML elements.
-=======
 feeding each UL4ON chunk to the same decoder, all objects can be recreated and
 attached to their appriopriate HTML elements.
 
@@ -412,10 +376,8 @@
 	information about back references.
 
 
-
 Module content
 --------------
->>>>>>> c8fb40e5
 '''
 
 from typing import *
@@ -643,13 +605,6 @@
 		Any type not found in ``registry`` will be looked up in the global
 		registry (see :func:`register`).
 		"""
-<<<<<<< HEAD
-		self.stream = None
-		self._bufferedchar = None # Next character to be read by :meth:`_nextchar`
-		self._objects = []
-		self._persistent_objects = {}
-		self._keycache = {} # Used for "interning" dictionary keys
-=======
 		self.stream = None # type: Optional[TextIO]
 		# Next character to be read by :meth:`_nextchar`
 		self._bufferedchar = None # type: Optional[str]
@@ -657,59 +612,11 @@
 		self._persistent_objects = {} # type: Dict[Tuple[str, str], Any]
 		# Used for "interning" dictionary keys
 		self._keycache = {} # type: Dict[str, str]
->>>>>>> c8fb40e5
 		self.registry = registry
 		# A stack of types that are currently in the process of being decoded (used in exception messages)
 		self._stack = None # type: Optional[List[Any]]
 
-<<<<<<< HEAD
-	def _nextchar(self):
-		if self._bufferedchar is not None:
-			result = self._bufferedchar
-			self._bufferedchar = None
-			return result
-		else:
-			while True:
-				nextchar = self.stream.read(1)
-				if nextchar:
-					if not nextchar.isspace():
-						return nextchar
-				else:
-					raise EOFError()
-
-	def _path(self):
-		return "/".join(self._stack)
-
-	def _beginfakeloading(self):
-		# For loading custom object or immutable objects that have attributes we have a problem:
-		# We have to record the object we're loading *now*, so that it is available for backreferences.
-		# However until we've read the UL4ON name of the class (for custom object) or the attributes
-		# of the object (for immutable objects with attributes), we can't create the object.
-		# So we push :const:`None` to the backreference list for now and put the right object in this spot,
-		# once we've created it (via :meth:`_endfakeloading`). This shouldn't lead to problems,
-		# because during the time the backreference is wrong, only the class name is read,
-		# so our object won't be referenced. For immutable objects the attributes normally
-		# don't reference the object itself.
-		oldpos = len(self._objects)
-		self._loading(None)
-		return oldpos
-
-	def _endfakeloading(self, oldpos, value):
-		# Fix backreference in object list
-		self._objects[oldpos] = value
-
-	def reset(self):
-		"""
-		Clear the internal cache for backreferences.
-
-		However the cache for persistent objects will not be cleared.
-		"""
-		self._objects.clear()
-
-	def loads(self, dump):
-=======
 	def loads(self, dump:str) -> Any:
->>>>>>> c8fb40e5
 		"""
 		Deserialize the object in the string ``dump`` and return it.
 		"""
@@ -915,11 +822,7 @@
 				oldpos = self._beginfakeloading()
 			name = self.load()
 			id = self.load()
-<<<<<<< HEAD
-			self._stack.append(name)
-=======
 			self._stack.append(f"{name}={id}")
->>>>>>> c8fb40e5
 			try:
 				value = self._persistent_objects[(name, id)]
 			except KeyError:
@@ -929,11 +832,7 @@
 				if cls is None:
 					cls = _registry.get(name)
 				if cls is None:
-<<<<<<< HEAD
-					raise TypeError(f"broken UL4ON stream at position {self.stream.tell():,} (path {self._path()}): can't decode object of type {name!r} with id {id!r}")
-=======
 					raise TypeError(f"broken UL4ON stream at position {self.stream.tell():,} (path {self._path()}): can't decode object of type {name!r} with id {id!r}") from None
->>>>>>> c8fb40e5
 				value = cls(id)
 				self._persistent_objects[(name, id)] = value
 			if typecode == "P":
