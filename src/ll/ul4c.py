# -*- coding: utf-8 -*-
# cython: language_level=3

## Copyright 2009-2013 by LivingLogic AG, Bayreuth/Germany
## Copyright 2009-2013 by Walter Dörwald
##
## All Rights Reserved
##
## See ll/xist/__init__.py for the license


"""
:mod:`ll.ul4c` provides templating for XML/HTML as well as any other text-based
format. A template defines placeholders for data output and basic logic (like
loops and conditional blocks), that define how the final rendered output will
look.

:mod:`ll.ul4c` compiles a template to an internal format, which makes it
possible to implement template renderers in multiple programming languages.
"""


__docformat__ = "reStructuredText"


import re, types, datetime, urllib.parse as urlparse, json, collections, locale, itertools, random, datetime, unicodedata

import antlr3


# Regular expression used for splitting dates in isoformat
_datesplitter = re.compile("[-T:.]")


_defaultitem = object()


def register(name):
	from ll import ul4on
	def registration(cls):
		ul4on.register("de.livinglogic.ul4." + name)(cls)
		cls.type = name
		return cls
	return registration


def generator(f):
	"""
	Using the function as decorator for a method makes this method visible
	to UL4 templates as a generator method (i.e. a method that can generate
	output and return a value).
	"""
	f.__ul4generator__ = True
	return f


###
### Location information
###

@register("location")
class Location:
	"""
	A :class:`Location` object contains information about the location of a
	template tag.
	"""
	ul4attrs = {"root", "source", "type", "starttag", "endtag", "startcode", "endcode", "tag", "code"}

	def __init__(self, root=None, source=None, type=None, starttag=None, endtag=None, startcode=None, endcode=None):
		"""
		Create a new :class:`Location` object. The arguments have the following
		meaning:

			:obj:`root`
				The :class:`Template` object

			:obj:`source`
				The complete source string

			:obj:`type`
				The tag type (i.e. ``"for"``, ``"if"``, etc. or ``None`` for
				literal text)

			:obj:`starttag`
				The start position of the start delimiter.

			:obj:`endtag`
				The end position of the end delimiter.

			:obj:`startcode`
				The start position of the tag code.

			:obj:`endcode`
				The end position of the tag code.
		"""
		self.root = root
		self.source = source
		self.type = type
		self.starttag = starttag
		self.endtag = endtag
		self.startcode = startcode
		self.endcode = endcode

	@property
	def code(self):
		return self.source[self.startcode:self.endcode]

	@property
	def tag(self):
		return self.source[self.starttag:self.endtag]

	def __repr__(self):
		return "<{}.{} {} at {:#x}>".format(self.__class__.__module__, self.__class__.__name__, self, id(self))

	def pos(self):
		lastlinefeed = self.source.rfind("\n", 0, self.starttag)
		if lastlinefeed >= 0:
			return (self.source.count("\n", 0, self.starttag)+1, self.starttag-lastlinefeed)
		else:
			return (1, self.starttag + 1)

	def __str__(self):
		(line, col) = self.pos()
		return "{!r} at {}:{} (line {}, col {})".format(self.tag, self.starttag, self.endtag, line, col)

	def ul4ondump(self, encoder):
		encoder.dump(self.root)
		encoder.dump(self.source)
		encoder.dump(self.type)
		encoder.dump(self.starttag)
		encoder.dump(self.endtag)
		encoder.dump(self.startcode)
		encoder.dump(self.endcode)

	def ul4onload(self, decoder):
		self.root = decoder.load()
		self.source = decoder.load()
		self.type = decoder.load()
		self.starttag = decoder.load()
		self.endtag = decoder.load()
		self.startcode = decoder.load()
		self.endcode = decoder.load()


###
### Exceptions
###

class Error(Exception):
	"""
	Exception class that wraps another exception and provides a location.
	"""
	def __init__(self, node):
		self.node = node

	def __repr__(self):
		return "<{}.{} in {} at {:#x}>".format(self.__class__.__module__, self.__class__.__name__, self.node, id(self))

	def __str__(self):
		if isinstance(self.node, (Template, TemplateClosure)):
			if self.node.name is not None:
				return "in template named {}".format(self.node.name)
			else:
				return "in unnamed template"
		elif isinstance(self.node, Location):
			return "in tag {}".format(self.node)
		else:
			return "in tag {}".format(self.node.location)


class BlockError(Exception):
	"""
	Exception that is raised by the compiler when an illegal block structure is
	detected (e.g. an ``<?end if?>`` without a previous ``<?if?>``).
	"""

	def __init__(self, message):
		self.message = message

	def __str__(self):
		return self.message


###
### Exceptions used by the interpreted code for flow control
###

class BreakException(Exception):
	pass


class ContinueException(Exception):
	pass


class ReturnException(Exception):
	def __init__(self, value):
		self.value = value


###
### Various versions of undefined objects
###

class Undefined(object):
	def __bool__(self):
		return False

	def __iter__(self):
		raise TypeError("{!r} doesn't support iteration".format(self))

	def __len__(self):
		raise AttributeError("{!r} has no len()".format(self))

	def __getattr__(self, key):
		raise AttributeError("{!r} has no attribute {!r}".format(self, key))

	def __getitem__(self, key):
		raise TypeError("{!r} doesn't support indexing (key={!r})".format(self, key))


class UndefinedKey(Undefined):
	def __init__(self, key):
		self.__key = key

	def __repr__(self):
		return "UndefinedKey({!r})".format(self.__key)


class UndefinedVariable(Undefined):
	def __init__(self, name):
		self.__name = name

	def __repr__(self):
		return "UndefinedVariable({!r})".format(self.__name)


class UndefinedIndex(Undefined):
	def __init__(self, index):
		self.__index = index

	def __repr__(self):
		return "UndefinedIndex({!r})".format(self.__index)


###
### Helper functions
###


def handleeval(f):
	def wrapped(self, vars):
		try:
			return (yield from f(self, vars))
		except (BreakException, ContinueException, ReturnException) as ex:
			raise
		except Error as ex:
			if ex.node.location is not self.location:
				raise Error(self) from ex
			else:
				raise
		except Exception as ex:
			raise Error(self) from ex
	return wrapped


def _unpackvar(vars, name, value):
	if isinstance(name, str):
		vars[name] = value
	else:
		if len(name) > len(value):
			raise TypeError("too many values to unpack (expected {})".format(len(name)))
		elif len(name) < len(value):
			raise TypeError("need more than {} value{} to unpack)".format(len(values), "ss" if len(values) != 1 else ""))
		for (name, value) in zip(name, value):
			_unpackvar(vars, name, value)


def _str(obj=""):
	if obj is None:
		return ""
	elif isinstance(obj, Undefined):
		return ""
	else:
		return str(obj)


def _repr(obj):
	from ll import color
	if isinstance(obj, str):
		return repr(obj)
	elif isinstance(obj, datetime.datetime):
		s = str(obj.isoformat())
		if s.endswith("T00:00:00"):
			s = s[:-9]
		return "@({})".format(s)
	elif isinstance(obj, datetime.date):
		return "@({})".format(obj.isoformat())
	elif isinstance(obj, datetime.timedelta):
		return repr(obj).partition(".")[-1]
	elif isinstance(obj, color.Color):
		if obj[3] == 0xff:
			s = "#{:02x}{:02x}{:02x}".format(obj[0], obj[1], obj[2])
			if s[1]==s[2] and s[3]==s[4] and s[5]==s[6]:
				return "#{}{}{}".format(s[1], s[3], s[5])
			return s
		else:
			s = "#{:02x}{:02x}{:02x}{:02x}".format(*obj)
			if s[1]==s[2] and s[3]==s[4] and s[5]==s[6] and s[7]==s[8]:
				return "#{}{}{}{}".format(s[1], s[3], s[5], s[7])
			return s
	elif isinstance(obj, collections.Sequence):
		return "[{}]".format(", ".join(_repr(item) for item in obj))
	elif isinstance(obj, collections.Mapping):
		return "{{{}}}".format(", ".join("{}: {}".format(_repr(key), _repr(value)) for (key, value) in obj.items()))
	else:
		return repr(obj)


def _asjson(obj):
	from ll import color, misc
	if obj is None:
		return "null"
	elif isinstance(obj, Undefined):
		return "{}.undefined"
	if isinstance(obj, (bool, int, float, str)):
		return json.dumps(obj)
	elif isinstance(obj, datetime.datetime):
		return "new Date({}, {}, {}, {}, {}, {}, {})".format(obj.year, obj.month-1, obj.day, obj.hour, obj.minute, obj.second, obj.microsecond//1000)
	elif isinstance(obj, datetime.date):
		return "new Date({}, {}, {})".format(obj.year, obj.month-1, obj.day)
	elif isinstance(obj, datetime.timedelta):
		return "ul4.TimeDelta.create({}, {}, {})".format(obj.days, obj.seconds, obj.microseconds)
	elif isinstance(obj, misc.monthdelta):
		return "ul4.MonthDelta.create({})".format(obj.months())
	elif isinstance(obj, color.Color):
		return "ul4.Color.create({}, {}, {}, {})".format(*obj)
	elif isinstance(obj, collections.Mapping):
		return "{{{}}}".format(", ".join("{}: {}".format(_asjson(key), _asjson(value)) for (key, value) in obj.items()))
	elif isinstance(obj, collections.Sequence):
		return "[{}]".format(", ".join(_asjson(item) for item in obj))
	elif isinstance(obj, Template):
		return obj.jssource()
	else:
		raise TypeError("can't handle object of type {}".format(type(obj)))


def _xmlescape(obj):
	if obj is None:
		return ""
	elif isinstance(obj, Undefined):
		return ""
	else:
		from ll import misc
		return misc.xmlescape(str(obj))


###
### Compiler stuff: Nodes for the AST
###

class AST:
	"""
	Base class for all syntax tree nodes.
	"""

	# Set of attributes available via :meth:`getitem`.
	ul4attrs = {"type", "location", "start", "end"}

	# "Global" functions and methods. Functions in ``functions`` will be exposed to UL4 code
	functions = {}
	methods = {}

	def __init__(self, location=None, start=None, end=None):
		self.location = location
		self.start = start
		self.end = end

	def __repr__(self):
		return "<{0.__class__.__module__}.{0.__class__.__qualname__} at {1:#x}>".format(self, id(self))

	def _repr_pretty_(self, p, cycle):
		p.text(repr(self))

	def __str__(self):
		v = []
		level = 0
		needlf = False
		for code in self._str():
			if code is None:
				needlf = True
			elif isinstance(code, int):
				level += code
			else:
				if needlf:
					v.append("\n")
					v.append(level*"\t")
					needlf = False
				v.append(code)
		if needlf:
			v.append("\n")
		return "".join(v)

	def _str(self):
		# Format :obj:`self`.
		# This is used by :meth:`__str__.
		# ``_str`` is a generator and may output:
		# ``None``, which means: "add a line feed and an indentation here"
		# an int, which means: add the int to the indentation level
		# a string, which means: add this string to the output
		yield self.location.source[self.start:self.end].replace("\r\n", " ").replace("\n", " ")

	def eval(self, vars):
		"""
		This evaluates the node.

		This is a generator, which yields the text output of the node. If the
		node returns a value (as most nodes do), this is done as the value of a
		:exc:`StopIteration` exception.
		"""
		yield from ()

	def ul4ondump(self, encoder):
		encoder.dump(self.location)
		encoder.dump(self.start)
		encoder.dump(self.end)

	def ul4onload(self, decoder):
		self.location = decoder.load()
		self.start = decoder.load()
		self.end = decoder.load()

	@classmethod
	def makefunction(cls, f):
		name = f.__name__
		if name.startswith("function_"):
			name = name[9:]
		cls.functions[name] = f
		return f

	@classmethod
	def makemethod(cls, f):
		name = f.__name__
		if name.startswith("method_"):
			name = name[7:]
		cls.methods[name] = f
		return f


@register("text")
class Text(AST):
	"""
	AST node for literal text.
	"""

	_re_removewhitespace = re.compile(r"\r?\n\s*")

	def text(self):
		# If ``keepws`` is true, we output the literal text from the location info.
		# Otherwise we have to strip linefeeds and indentation
		text = self.location.code
		if not self.location.root.keepws:
			text = self._re_removewhitespace.sub("", text)
		return text

	def __repr__(self):
		return "<{0.__class__.__module__}.{0.__class__.__qualname__} {1!r} at {2:#x}>".format(self, self.text(), id(self))

	def _str(self):
		yield "text {!r}".format(self.text())

	def eval(self, vars):
		yield self.text()


@register("const")
class Const(AST):
	"""
	Load a constant
	"""
	ul4attrs = AST.ul4attrs.union({"value"})

	def __init__(self, location=None, start=None, end=None, value=None):
		super().__init__(location, start, end)
		self.value = value

	def eval(self, vars):
		yield from ()
		return self.value

	def ul4ondump(self, encoder):
		super().ul4ondump(encoder)
		encoder.dump(self.value)

	def ul4onload(self, decoder):
		super().ul4onload(decoder)
		self.value = decoder.load()

	def __repr__(self):
		return "<{0.__class__.__module__}.{0.__class__.__qualname__} {0.value!r} at {1:#x}>".format(self, id(self))


@register("list")
class List(AST):
	"""
	AST nodes for loading a list object.
	"""

	ul4attrs = AST.ul4attrs.union({"items"})

	def __init__(self, location=None, start=None, end=None, *items):
		super().__init__(location, start, end)
		self.items = list(items)

	def __repr__(self):
		return "<{0.__class__.__module__}.{0.__class__.__qualname__} {0.items!r} at {1:#x}>".format(self, id(self))

	def _repr_pretty_(self, p, cycle):
		if cycle:
			p.text("<{0.__class__.__module__}.{0.__class__.__qualname__} ... at {1:#x}>".format(self, id(self)))
		else:
			with p.group(4, "<{0.__class__.__module__}.{0.__class__.__qualname__}".format(self), ">"):
				for (i, item) in enumerate(self.items):
					if i:
						p.breakable()
					else:
						p.breakable("")
					p.pretty(item)
				p.breakable()
				p.text("at {:#x}".format(id(self)))

	@handleeval
	def eval(self, vars):
		result = []
		for item in self.items:
			item = (yield from item.eval(vars))
			result.append(item)
		return result

	def ul4ondump(self, encoder):
		super().ul4ondump(encoder)
		encoder.dump(self.items)

	def ul4onload(self, decoder):
		super().ul4onload(decoder)
		self.items = decoder.load()


@register("listcomp")
class ListComp(AST):
	"""
	AST node for list comprehension.
	"""

	ul4attrs = AST.ul4attrs.union({"item", "varname", "container", "condition"})


	def __init__(self, location=None, start=None, end=None, item=None, varname=None, container=None, condition=None):
		super().__init__(location, start, end)
		self.item = item
		self.varname = varname
		self.container = container
		self.condition = condition

	def __repr__(self):
		s = "<{0.__class__.__module__}.{0.__class__.__qualname__} item={0.item!r} varname={0.varname!r} container={0.container!r}".format(self)
		if self.condition is not None:
			s += " condition={0.condition!r}".format(self)
		return s + " at {:#x}>".format(id(self))

	def _repr_pretty_(self, p, cycle):
		if cycle:
			p.text("{0.__class__.__module__}.{0.__class__.__qualname__}(...)".format(self))
		else:
			with p.group(4, "{0.__class__.__module__}.{0.__class__.__qualname__}(".format(self), ")"):
				p.breakable("")
				p.text("item=")
				p.pretty(self.item)
				p.text(",")
				p.breakable()
				p.text("varname=")
				p.pretty(self.varname)
				p.text(",")
				p.breakable()
				p.text("container=")
				p.pretty(self.container)
				if self.condition is not None:
					p.text(",")
					p.breakable()
					p.text("condition=")
					p.pretty(self.condition)
				p.breakable()
				p.text("at {:#x}".format(id(self)))

	@handleeval
	def eval(self, vars):
		container = (yield from self.container.eval(vars))
		vars = collections.ChainMap({}, vars) # Don't let loop variables leak into the surrounding scope
		result = []
		for item in container:
			_unpackvar(vars, self.varname, item)
			if self.condition is None or (yield from self.condition.eval(vars)):
				item = (yield from self.item.eval(vars))
				result.append(item)
		return result

	def ul4ondump(self, encoder):
		super().ul4ondump(encoder)
		encoder.dump(self.item)
		encoder.dump(self.varname)
		encoder.dump(self.container)
		encoder.dump(self.condition)

	def ul4onload(self, decoder):
		super().ul4onload(decoder)
		self.item = decoder.load()
		self.varname = decoder.load()
		self.container = decoder.load()
		self.condition = decoder.load()


@register("dict")
class Dict(AST):
	"""
	AST node for loading a dict object.
	"""

	ul4attrs = AST.ul4attrs.union({"items"})

	def __init__(self, location=None, start=None, end=None, *items):
		super().__init__(location, start, end)
		self.items = list(items)

	def __repr__(self):
		return "<{0.__class__.__module__}.{0.__class__.__qualname__} {0.items!r} at {1:#x}>".format(self, id(self))

	def _repr_pretty_(self, p, cycle):
		if cycle:
			p.text("<{0.__class__.__module__}.{0.__class__.__qualname__} ... at {1:#x}>".format(self, id(self)))
		else:
			with p.group(4, "<{0.__class__.__module__}.{0.__class__.__qualname__}".format(self), ">"):
				for item in self.items:
					p.breakable()
					p.pretty(item[0])
					p.text("=")
					p.pretty(item[1])
				p.breakable()
				p.text("at {:#x}".format(id(self)))

	@handleeval
	def eval(self, vars):
		result = {}
		for item in self.items:
			key = (yield from item[0].eval(vars))
			value = (yield from item[1].eval(vars))
			result[key] = value
		return result

	def ul4ondump(self, encoder):
		super().ul4ondump(encoder)
		encoder.dump(self.items)

	def ul4onload(self, decoder):
		super().ul4onload(decoder)
		self.items = [tuple(item) for item in decoder.load()]


@register("dictcomp")
class DictComp(AST):
	"""
	AST node for dictionary comprehension.
	"""

	ul4attrs = AST.ul4attrs.union({"key", "value", "varname", "container", "condition"})

	def __init__(self, location=None, start=None, end=None, key=None, value=None, varname=None, container=None, condition=None):
		super().__init__(location, start, end)
		self.key = key
		self.value = value
		self.varname = varname
		self.container = container
		self.condition = condition

	def __repr__(self):
		s = "<{0.__class__.__module__}.{0.__class__.__qualname__} key={0.key!r} value={0.value!r} varname={0.varname!r} container={0.container!r}".format(self)
		if self.condition is not None:
			s += " {0.condition!r}".format(self)
		return s + " at {:#x}>".format(id(self))

	def _repr_pretty_(self, p, cycle):
		if cycle:
			p.text("<{0.__class__.__module__}.{0.__class__.__qualname__} ... at {1:#x}>".format(self, id(self)))
		else:
			with p.group(4, "<{0.__class__.__module__}.{0.__class__.__qualname__}".format(self), ">"):
				p.breakable()
				p.text("key=")
				p.pretty(self.key)
				p.breakable()
				p.text("value=")
				p.pretty(self.value)
				p.breakable()
				p.text("varname=")
				p.pretty(self.varname)
				p.breakable()
				p.text("container=")
				p.pretty(self.container)
				if self.condition is not None:
					p.breakable()
					p.text("condition=")
					p.pretty(self.condition)
				p.breakable()
				p.text("at {:#x}".format(id(self)))

	@handleeval
	def eval(self, vars):
		container = (yield from self.container.eval(vars))
		vars = collections.ChainMap({}, vars) # Don't let loop variables leak into the surrounding scope
		result = {}
		for item in container:
			_unpackvar(vars, self.varname, item)
			if self.condition is None or (yield from self.condition.eval(vars)):
				key = (yield from self.key.eval(vars))
				value = (yield from self.value.eval(vars))
				result[key] = value
		return result

	def ul4ondump(self, encoder):
		super().ul4ondump(encoder)
		encoder.dump(self.key)
		encoder.dump(self.value)
		encoder.dump(self.varname)
		encoder.dump(self.container)
		encoder.dump(self.condition)

	def ul4onload(self, decoder):
		super().ul4onload(decoder)
		self.key = decoder.load()
		self.value = decoder.load()
		self.varname = decoder.load()
		self.container = decoder.load()
		self.condition = decoder.load()


@register("genexpr")
class GenExpr(AST):
	"""
	AST node for a generator expression.
	"""

	ul4attrs = AST.ul4attrs.union({"item", "varname", "container", "condition"})

	def __init__(self, location=None, start=None, end=None, item=None, varname=None, container=None, condition=None):
		super().__init__(location, start, end)
		self.item = item
		self.varname = varname
		self.container = container
		self.condition = condition

	def __repr__(self):
		s = "<{0.__class__.__module__}.{0.__class__.__qualname__} item={0.item!r} varname={0.varname!r} container={0.container!r}".format(self)
		if self.condition is not None:
			s += " condition={0.condition!r}".format(self)
		return s + " at {:#x}>".format(id(self))

	def _repr_pretty_(self, p, cycle):
		if cycle:
			p.text("<{0.__class__.__module__}.{0.__class__.__qualname__} ... at {1:#x}>".format(self, id(self)))
		else:
			with p.group(4, "<{0.__class__.__module__}.{0.__class__.__qualname__}".format(self), ">"):
				p.breakable()
				p.text("item=")
				p.pretty(self.item)
				p.breakable()
				p.text("varname=")
				p.pretty(self.varname)
				p.breakable()
				p.text("container=")
				p.pretty(self.container)
				if self.condition is not None:
					p.breakable()
					p.text("condition=")
					p.pretty(self.condition)
				p.breakable()
				p.text("at {:#x}".format(id(self)))

	@handleeval
	def eval(self, vars):
		container = (yield from self.container.eval(vars))
		vars = collections.ChainMap({}, vars) # Don't let loop variables leak into the surrounding scope
		def result():
			for item in container:
				_unpackvar(vars, self.varname, item)
				if self.condition is None or (yield from self.condition.eval(vars)):
					item = (yield from self.item.eval(vars))
					yield item
		return result()

	def ul4ondump(self, encoder):
		super().ul4ondump(encoder)
		encoder.dump(self.item)
		encoder.dump(self.varname)
		encoder.dump(self.container)
		encoder.dump(self.condition)

	def ul4onload(self, decoder):
		super().ul4onload(decoder)
		self.item = decoder.load()
		self.varname = decoder.load()
		self.container = decoder.load()
		self.condition = decoder.load()


@register("var")
class Var(AST):
	"""
	AST nodes for loading a variable.
	"""

	ul4attrs = AST.ul4attrs.union({"name"})

	def __init__(self, location=None, start=None, end=None, name=None):
		super().__init__(location, start, end)
		self.name = name

	def __repr__(self):
		return "<{0.__class__.__module__}.{0.__class__.__qualname__} {0.name!r} at {1:#x}>".format(self, id(self))

	@handleeval
	def eval(self, vars):
		yield from ()
		try:
			return vars[self.name]
		except KeyError:
			try:
				return self.functions[self.name]
			except KeyError:
				return UndefinedVariable(self.name)

	def ul4ondump(self, encoder):
		super().ul4ondump(encoder)
		encoder.dump(self.name)

	def ul4onload(self, decoder):
		super().ul4onload(decoder)
		self.name = decoder.load()


class Block(AST):
	"""
	Base class for all AST nodes that are blocks.

	A block contains a sequence of AST nodes that are executed sequencially.
	A block may execute its content zero (e.g. an ``<?if?>`` block) or more times
	(e.g. a ``<?for?>`` block).
	"""

	ul4attrs = AST.ul4attrs.union({"endlocation", "content"})

	def __init__(self, location=None, start=None, end=None):
		super().__init__(location, start, end)
		self.endlocation = None
		self.content = []

	def append(self, item):
		self.content.append(item)

	def _str(self):
		if self.content:
			for node in self.content:
				yield from node._str()
				yield None
		else:
			yield "pass"
			yield None

	@handleeval
	def eval(self, vars):
		for node in self.content:
			yield from node.eval(vars)

	def ul4ondump(self, encoder):
		super().ul4ondump(encoder)
		encoder.dump(self.endlocation)
		encoder.dump(self.content)

	def ul4onload(self, decoder):
		super().ul4onload(decoder)
		self.endlocation = decoder.load()
		self.content = decoder.load()


@register("ieie")
class IfElIfElse(Block):
	"""
	AST node for an conditional block.

	The content of the :class:`IfElIfElse` block is one :class:`If` block
	followed by zero or more :class:`ElIf` blocks followed by zero or one
	:class:`Else` block.
	"""
	def __init__(self, location=None, start=None, end=None, condition=None):
		super().__init__(location, start, end)
		if condition is not None:
			self.newblock(If(location, start, end, condition))

	def __repr__(self):
		return "<{0.__class__.__module__}.{0.__class__.__qualname__} {1} at {2:#x}>".format(self, repr(self.content)[1:-1], id(self))

	def _repr_pretty_(self, p, cycle):
		if cycle:
			p.text("<{0.__class__.__module__}.{0.__class__.__qualname__} ... at {1:#x}>".format(self, id(self)))
		else:
			with p.group(4, "<{0.__class__.__module__}.{0.__class__.__qualname__}".format(self), ">"):
				for node in self.content:
					p.breakable()
					p.pretty(node)
				p.breakable()
				p.text("at {:#x}".format(id(self)))

	def append(self, item):
		self.content[-1].append(item)

	def newblock(self, block):
		if self.content:
			self.content[-1].endlocation = block.location
		self.content.append(block)

	def _str(self):
		for node in self.content:
			yield from node._str()

	@handleeval
	def eval(self, vars):
		for node in self.content:
			if isinstance(node, Else) or (yield from node.condition.eval(vars)):
				yield from node.eval(vars)
				break


@register("if")
class If(Block):
	"""
	AST node for an ``<?if?>`` block.
	"""

	ul4attrs = Block.ul4attrs.union({"condition"})

	def __init__(self, location=None, start=None, end=None, condition=None):
		super().__init__(location, start, end)
		self.condition = condition

	def __repr__(self):
		return "<{0.__class__.__module__}.{0.__class__.__qualname__} condition={0.condition!r} {1} at {2:#x}>".format(self, " ..." if self.content else "", id(self))

	def _repr_pretty_(self, p, cycle):
		if cycle:
			p.text("<{0.__class__.__module__}.{0.__class__.__qualname__} ... at {1:#x}>".format(self, id(self)))
		else:
			with p.group(4, "<{0.__class__.__module__}.{0.__class__.__qualname__}".format(self), ">"):
				p.breakable()
				p.text("condition=")
				p.pretty(self.condition)
				for node in self.content:
					p.breakable()
					p.pretty(node)
				p.breakable()
				p.text("at {:#x}".format(id(self)))

	def _str(self):
		yield "if "
		yield from AST._str(self)
		yield ":"
		yield None
		yield +1
		yield from super()._str()
		yield -1

	def ul4ondump(self, encoder):
		super().ul4ondump(encoder)
		encoder.dump(self.condition)

	def ul4onload(self, decoder):
		super().ul4onload(decoder)
		self.condition = decoder.load()


@register("elif")
class ElIf(Block):
	"""
	AST node for an ``<?elif?>`` block.
	"""

	ul4attrs = Block.ul4attrs.union({"condition"})

	def __init__(self, location=None, start=None, end=None, condition=None):
		super().__init__(location, start, end)
		self.condition = condition

	def __repr__(self):
		return "<{0.__class__.__module__}.{0.__class__.__qualname__} condition={0.condition!r} {1} at {2:#x}>".format(self, " ..." if self.content else "", id(self))

	def _repr_pretty_(self, p, cycle):
		if cycle:
			p.text("<{0.__class__.__module__}.{0.__class__.__qualname__} ... at {1:#x}>".format(self, id(self)))
		else:
			with p.group(4, "<{0.__class__.__module__}.{0.__class__.__qualname__}".format(self), ">"):
				p.breakable()
				p.text("condition=")
				p.pretty(self.condition)
				for node in self.content:
					p.breakable()
					p.pretty(node)
				p.breakable()
				p.text("at {:#x}".format(id(self)))

	def _str(self):
		yield "elif "
		yield from AST._str(self)
		yield ":"
		yield None
		yield +1
		yield from super()._str()
		yield -1

	def ul4ondump(self, encoder):
		super().ul4ondump(encoder)
		encoder.dump(self.condition)

	def ul4onload(self, decoder):
		super().ul4onload(decoder)
		self.condition = decoder.load()


@register("else")
class Else(Block):
	"""
	AST node for an ``<?else?>`` block.
	"""

	def __repr__(self):
		return "<{0.__class__.__module__}.{0.__class__.__qualname__} at {1:#x}>".format(self, id(self))

	def _repr_pretty_(self, p, cycle):
		if cycle:
			p.text("<{0.__class__.__module__}.{0.__class__.__qualname__} ... at {1:#x}>".format(self, id(self)))
		else:
			with p.group(4, "<{0.__class__.__module__}.{0.__class__.__qualname__}".format(self), ">"):
				for node in self.content:
					p.breakable()
					p.pretty(node)
				p.breakable()
				p.text("at {:#x}".format(id(self)))

	def _str(self):
		yield "else:"
		yield None
		yield +1
		yield from super()._str()
		yield -1


@register("for")
class For(Block):
	"""
	AST node for a ``<?for?>`` loop variable.
	"""

	ul4attrs = Block.ul4attrs.union({"varname", "container"})

	def __init__(self, location=None, start=None, end=None, varname=None, container=None):
		super().__init__(location, start, end)
		self.varname = varname
		self.container = container

	def __repr__(self):
		return "<{0.__class__.__module__}.{0.__class__.__qualname__} varname={0.varname!r} container={0.container!r} {1} at {2:#x}>".format(self, " ..." if self.content else "", id(self))

	def _repr_pretty_(self, p, cycle):
		if cycle:
			p.text("<{0.__class__.__module__}.{0.__class__.__qualname__} ... at {1:#x}>".format(self, id(self)))
		else:
			with p.group(4, "<{0.__class__.__module__}.{0.__class__.__qualname__}".format(self), ">"):
				p.breakable()
				p.text("varname=")
				p.pretty(self.varname)
				p.breakable()
				p.text("container=")
				p.pretty(self.container)
				for node in self.content:
					p.breakable()
					p.pretty(node)
				p.breakable()
				p.text("at {:#x}".format(id(self)))

	def ul4ondump(self, encoder):
		super().ul4ondump(encoder)
		encoder.dump(self.varname)
		encoder.dump(self.container)

	def ul4onload(self, decoder):
		super().ul4onload(decoder)
		self.varname = decoder.load()
		self.container = decoder.load()

	def _str(self):
		yield "for "
		yield from AST._str(self)
		yield ":"
		yield None
		yield +1
		yield from super()._str()
		yield -1

	@handleeval
	def eval(self, vars):
		container = (yield from self.container.eval(vars))
		try:
			container = container.ul4attrs
		except AttributeError:
			pass
		for item in container:
			_unpackvar(vars, self.varname, item)
			try:
				yield from super().eval(vars)
			except BreakException:
				break
			except ContinueException:
				pass


@register("break")
class Break(AST):
	"""
	AST node for a ``<?break?>`` inside a ``<?for?>`` block.
	"""

	def _str(self):
		yield "break"

	def eval(self, vars):
		yield from ()
		raise BreakException()


@register("continue")
class Continue(AST):
	"""
	AST node for a ``<?continue?>`` inside a ``<?for?>`` block.
	"""

	def _str(self):
		yield "continue"

	def eval(self, vars):
		yield from ()
		raise ContinueException()


@register("getattr")
class GetAttr(AST):
	"""
	AST node for getting an attribute from an object.

	The object is loaded from the AST node :obj:`obj` and the attribute name
	is stored in the string :obj:`attrname`.
	"""
	ul4attrs = AST.ul4attrs.union({"obj", "attrname"})

	# def method_dict(self, obj, methname):
	# 	def method_items(obj):
	# 	def method_values(obj):
	# 	def method_get(obj, key, default=None):
	# 	def method_update(obj, *others, **kwargs):

	def __init__(self, location=None, start=None, end=None, obj=None, attrname=None):
		super().__init__(location, start, end)
		self.obj = obj
		self.attrname = attrname

	def __repr__(self):
		return "<{0.__class__.__module__}.{0.__class__.__qualname__} obj={0.obj!r}, attrname={0.attrname!r} at {1:#x}>".format(self, id(self))

	def _repr_pretty_(self, p, cycle):
		if cycle:
			p.text("<{0.__class__.__module__}.{0.__class__.__qualname__} ... at {1:#x}>".format(self, id(self)))
		else:
			with p.group(4, "<{0.__class__.__module__}.{0.__class__.__qualname__}".format(self), ">"):
				p.breakable()
				p.text("obj=")
				p.pretty(self.obj)
				p.breakable()
				p.text("attrname=")
				p.pretty(self.attrname)
				p.breakable()
				p.text("at {:#x}".format(id(self)))

	@handleeval
	def eval(self, vars):
		obj = (yield from self.obj.eval(vars))
		try:
			hasattr = self.attrname in obj.ul4attrs
		except (AttributeError, TypeError):
			if isinstance(obj, str):
				return self.method_str(obj, self.attrname)
			elif isinstance(obj, list):
				return self.method_list(obj, self.attrname)
			elif isinstance(obj, dict):
				return self.method_dict(obj, self.attrname)
			elif isinstance(obj, (datetime.datetime, datetime.date)):
				return self.method_date(obj, self.attrname)
			elif isinstance(obj, datetime.timedelta):
				return self.method_timedelta(obj, self.attrname)
			try:
				return obj[self.attrname]
			except KeyError:
				pass
		else:
			if hasattr:
				return getattr(obj, self.attrname)
			if self.attrname in {"items", "values"}:
				return self.method_dict(obj, self.attrname)
		return UndefinedKey(self.attrname)

	def method_str(self, obj, methname):
		if methname == "split":
			def split(sep=None, count=None):
				return obj.split(sep, count if count is not None else -1)
			result = split
		elif methname == "rsplit":
			def rsplit(sep=None, count=None):
				return obj.rsplit(sep, count if count is not None else -1)
			result = rsplit
		elif methname == "strip":
			def strip(chars=None):
				return obj.strip(chars)
			result = strip
		elif methname == "lstrip":
			def lstrip(chars=None):
				return obj.lstrip(chars)
			result = lstrip
		elif methname == "rstrip":
			def rstrip(chars=None):
				return obj.rstrip(chars)
			result = rstrip
		elif methname == "find":
			def find(sub, start=None, end=None):
				return obj.find(sub, start, end)
			result = find
		elif methname == "rfind":
			def rfind(sub, start=None, end=None):
				return obj.rfind(sub, start, end)
			result = rfind
		elif methname == "startswith":
			def startswith(prefix):
				return obj.startswith(prefix)
			result = startswith
		elif methname == "endswith":
			def endswith(suffix):
				return obj.endswith(suffix)
			result = endswith
		elif methname == "upper":
			def upper():
				return obj.upper()
			result = upper
		elif methname == "lower":
			def lower():
				return obj.lower()
			result = lower
		elif methname == "capitalize":
			def capitalize():
				return obj.capitalize()
			result = capitalize
		elif methname == "replace":
			def replace(old, new, count=None):
				if count is None:
					return obj.replace(old, new)
				else:
					return obj.replace(old, new, count)
			result = replace
		elif methname == "join":
			def join(iterable):
				return obj.join(iterable)
			result = join
		else:
			result = UndefinedKey(methname)
		return result

	def method_list(self, obj, methname):
		if methname == "append":
			def append(*items):
				obj.extend(items)
			result = append
		elif methname == "insert":
			def insert(pos, *items):
				obj[pos:pos] = items
			result = insert
		elif methname == "pop":
			def pop(pos=-1):
				return obj.pop(pos)
			result = pop
		elif methname == "find":
			def find(sub, start=None, end=None):
				try:
					if end is None:
						if start is None:
							return obj.index(sub)
						return obj.index(sub, start)
					return obj.index(sub, start, end)
				except ValueError:
					return -1
			result = find
		elif methname == "rfind":
			def rfind(sub, start=None, end=None):
				for i in reversed(range(*slice(start, end).indices(len(obj)))):
					if obj[i] == sub:
						return i
				return -1
			result = rfind
		else:
			result = UndefinedKey(methname)
		return result

	def method_dict(self, obj, methname):
		if methname == "items":
			def items():
				try:
					attrs = obj.ul4attrs
				except AttributeError:
					return obj.items()
				else:
					def iterate(obj):
						for attrname in attrs:
							yield (attrname, getattr(obj, attrname, UndefinedKey(attrname)))
					return iterate(obj)
			result = items
		elif methname == "values":
			def values():
				try:
					attrs = obj.ul4attrs
				except AttributeError:
					return obj.values()
				else:
					def iterate(obj):
						for attrname in attrs:
							yield getattr(obj, attrname, UndefinedKey(attrname))
					return iterate(obj)
			result = values
		elif methname == "update":
			def update(*others, **kwargs):
				for other in others:
					obj.update(other)
				obj.update(**kwargs)
			result = update
		elif methname == "get":
			def get(key, default=None):
				return obj.get(key, default)
			result = get
		else:
			try:
				result = obj[methname]
			except KeyError:
				result = UndefinedKey(methname)
		return result

	def method_date(self, obj, methname):
		if methname == "weekday":
			def weekday():
				return obj.weekday()
			result = weekday
		elif methname == "week":
			def week(firstweekday=None):
				if firstweekday is None:
					firstweekday = 0
				else:
					firstweekday %= 7
				jan1 = obj.__class__(obj.year, 1, 1)
				yearday = (obj - jan1).days+7
				jan1weekday = jan1.weekday()
				while jan1weekday != firstweekday:
					yearday -= 1
					jan1weekday += 1
					if jan1weekday == 7:
						jan1weekday = 0
				return yearday//7
			result = week
		elif methname == "day":
			def day():
				return obj.day
			result = day
		elif methname == "month":
			def month():
				return obj.month
			result = month
		elif methname == "year":
			def year():
				return obj.year
			result = year
		elif methname == "hour":
			def hour():
				return obj.hour
			result = hour
		elif methname == "minute":
			def minute():
				return obj.minute
			result = minute
		elif methname == "second":
			def second():
				return obj.second
			result = second
		elif methname == "microsecond":
			def microsecond():
				return obj.microsecond
			result = microsecond
		elif methname == "mimeformat":
			def mimeformat():
				weekdayname = ("Mon", "Tue", "Wed", "Thu", "Fri", "Sat", "Sun")
				monthname = (None, "Jan", "Feb", "Mar", "Apr", "May", "Jun", "Jul", "Aug", "Sep", "Oct", "Nov", "Dec")
				return "{1}, {0.day:02d} {2:3} {0.year:4} {0.hour:02}:{0.minute:02}:{0.second:02} GMT".format(obj, weekdayname[obj.weekday()], monthname[obj.month])
			result = mimeformat
		elif methname == "isoformat":
			def isoformat():
				result = obj.isoformat()
				suffix = "T00:00:00"
				if result.endswith(suffix):
					return result[:-len(suffix)]
				return result
			result = isoformat
		elif methname == "yearday":
			def yearday():
				return (obj - obj.__class__(obj.year, 1, 1)).days+1
			result = yearday
		else:
			result = UndefinedKey(methname)
		return result

	def method_timedelta(self, obj, methname):
		if methname == "days":
			def days():
				return obj.days
			result = days
		elif methname == "seconds":
			def seconds():
				return obj.seconds
			result = seconds
		elif methname == "microseconds":
			def microseconds():
				return obj.microseconds
			result = microseconds
		else:
			result = UndefinedKey(methname)
		return result

	def ul4ondump(self, encoder):
		super().ul4ondump(encoder)
		encoder.dump(self.obj)
		encoder.dump(self.attrname)

	def ul4onload(self, decoder):
		super().ul4onload(decoder)
		self.obj = decoder.load()
		self.attrname = decoder.load()


@register("getslice")
class GetSlice(AST):
	"""
	AST node for getting a slice from a list or string object.

	The object is loaded from the AST node :obj:`obj` and the start and stop
	indices from the AST node :obj:`index1` and :obj:`index2`. :obj:`index1`
	and :obj:`index2` may also be :const:`None` (for missing slice indices,
	which default to the 0 for the start index and the length of the sequence
	for the end index).
	"""

	ul4attrs = AST.ul4attrs.union({"obj", "index1", "index2"})

	def __init__(self, location=None, start=None, end=None, obj=None, index1=None, index2=None):
		super().__init__(location, start, end)
		self.obj = obj
		self.index1 = index1
		self.index2 = index2

	def __repr__(self):
		return "<{0.__class__.__module__}.{0.__class__.__qualname__} obj={0.obj!r} index1={0.index1!r} index2={0.index2!r} at {1:#x}>".format(self, id(self))

	def _repr_pretty_(self, p, cycle):
		if cycle:
			p.text("<{0.__class__.__module__}.{0.__class__.__qualname__} ... at {1:#x}>".format(self, id(self)))
		else:
			with p.group(4, "<{0.__class__.__module__}.{0.__class__.__qualname__}".format(self), ">"):
				p.breakable()
				p.text("obj=")
				p.pretty(self.obj)
				p.breakable()
				p.text("index1=")
				p.pretty(self.index1)
				p.breakable()
				p.text("index2=")
				p.pretty(self.index2)
				p.breakable()
				p.text("at {:#x}".format(id(self)))

	@handleeval
	def eval(self, vars):
		obj = (yield from self.obj.eval(vars))
		if self.index1 is not None:
			index1 = (yield from self.index1.eval(vars))
			if self.index2 is not None:
				index2 = (yield from self.index2.eval(vars))
				return obj[index1:index2]
			else:
				return obj[index1:]
		else:
			if self.index2 is not None:
				index2 = (yield from self.index2.eval(vars))
				return obj[:index2]
			else:
				return obj[:]

	def ul4ondump(self, encoder):
		super().ul4ondump(encoder)
		encoder.dump(self.obj)
		encoder.dump(self.index1)
		encoder.dump(self.index2)

	def ul4onload(self, decoder):
		super().ul4onload(decoder)
		self.obj = decoder.load()
		self.index1 = decoder.load()
		self.index2 = decoder.load()


class Unary(AST):
	"""
	Base class for all AST nodes implementing unary operators.
	"""

	ul4attrs = AST.ul4attrs.union({"obj"})

	def __init__(self, location=None, start=None, end=None, obj=None):
		super().__init__(location, start, end)
		self.obj = obj

	def __repr__(self):
		return "<{0.__class__.__module__}.{0.__class__.__qualname__} {0.obj!r} at {1:#x}>".format(self, id(self))

	def _repr_pretty_(self, p, cycle):
		if cycle:
			p.text("<{0.__class__.__module__}.{0.__class__.__qualname__} ... at {1:#x}>".format(self, id(self)))
		else:
			with p.group(4, "<{0.__class__.__module__}.{0.__class__.__qualname__}".format(self), ">"):
				p.breakable()
				p.pretty(self.obj)
				p.breakable()
				p.text("at {:#x}".format(id(self)))

	def ul4ondump(self, encoder):
		super().ul4ondump(encoder)
		encoder.dump(self.obj)

	def ul4onload(self, decoder):
		super().ul4onload(decoder)
		self.obj = decoder.load()

	@handleeval
	def eval(self, vars):
		obj = (yield from self.obj.eval(vars))
		return self.evalfold(obj)

	@classmethod
	def make(cls, location, start, end, obj):
		if isinstance(obj, Const):
			result = cls.evalfold(obj.value)
			if not isinstance(result, Undefined):
				return Const(location, start, end, result)
		return cls(location, start, end, obj)


@register("not")
class Not(Unary):
	"""
	AST node for the unary ``not`` operator.
	"""


	@classmethod
	def evalfold(cls, obj):
		return not obj


@register("neg")
class Neg(Unary):
	"""
	AST node for the unary negation (i.e. "-") operator.
	"""


	@classmethod
	def evalfold(cls, obj):
		return -obj


@register("print")
class Print(Unary):
	"""
	AST node for a ``<?print?>`` tag.
	"""

	def _str(self):
		yield "print "
		yield from super()._str()

	@handleeval
	def eval(self, vars):
		yield _str((yield from self.obj.eval(vars)))


@register("printx")
class PrintX(Unary):
	"""
	AST node for a ``<?printx?>`` tag.
	"""

	def _str(self):
		yield "printx "
		yield from super()._str()

	@handleeval
	def eval(self, vars):
		yield _xmlescape((yield from self.obj.eval(vars)))


@register("return")
class Return(Unary):
	"""
	AST node for a ``<?return?>`` tag.
	"""

	def _str(self):
		yield "return "
		yield from super()._str()

	@handleeval
	def eval(self, vars):
		value = (yield from self.obj.eval(vars))
		raise ReturnException(value)


class Binary(AST):
	"""
	Base class for all AST nodes implementing binary operators.
	"""

	ul4attrs = AST.ul4attrs.union({"obj1", "obj2"})

	def __init__(self, location=None, start=None, end=None, obj1=None, obj2=None):
		super().__init__(location, start, end)
		self.obj1 = obj1
		self.obj2 = obj2

	def __repr__(self):
		return "<{0.__class__.__module__}.{0.__class__.__qualname__} {0.obj1!r} {0.obj2!r} at {1:#x}>".format(self, id(self))

	def _repr_pretty_(self, p, cycle):
		if cycle:
			p.text("<{0.__class__.__module__}.{0.__class__.__qualname__} ... at {1:#x}>".format(self, id(self)))
		else:
			with p.group(4, "<{0.__class__.__module__}.{0.__class__.__qualname__}".format(self), ">"):
				p.breakable()
				p.pretty(self.obj1)
				p.breakable()
				p.pretty(self.obj2)
				p.breakable()
				p.text("at {:#x}".format(id(self)))

	def ul4ondump(self, encoder):
		super().ul4ondump(encoder)
		encoder.dump(self.obj1)
		encoder.dump(self.obj2)

	def ul4onload(self, decoder):
		super().ul4onload(decoder)
		self.obj1 = decoder.load()
		self.obj2 = decoder.load()

	@handleeval
	def eval(self, vars):
		obj1 = (yield from self.obj1.eval(vars))
		obj2 = (yield from self.obj2.eval(vars))
		return self.evalfold(obj1, obj2)

	@classmethod
	def make(cls, location, start, end, obj1, obj2):
		if isinstance(obj1, Const) and isinstance(obj2, Const):
			result = cls.evalfold(obj1.value, obj2.value)
			if not isinstance(result, Undefined):
				return Const(location, start, end, result)
		return cls(location, start, end, obj1, obj2)


@register("getitem")
class GetItem(Binary):
	"""
	AST node for subscripting operator.

	The object (which must be a list, string or dict) is loaded from the AST
	node :obj:`obj1` and the index/key is loaded from the AST node :obj:`obj2`.
	"""

	@classmethod
	def evalfold(cls, obj1, obj2):
		try:
			try:
				hasattr = obj2 in obj1.ul4attrs
			except (AttributeError, TypeError):
				return obj1[obj2]
			else:
				if hasattr:
					return getattr(obj1, obj2)
				else:
					return obj1[obj2]
		except AttributeError:
			return UndefinedKey(obj2)
		except KeyError:
			return UndefinedKey(obj2)
		except IndexError:
			return UndefinedIndex(obj2)
		except TypeError:
			if isinstance(obj2, str):
				return UndefinedKey(obj2)
			else:
				return UndefinedIndex(obj2)


@register("eq")
class EQ(Binary):
	"""
	AST node for the binary ``==`` comparison operator.
	"""


	@classmethod
	def evalfold(cls, obj1, obj2):
		return obj1 == obj2


@register("ne")
class NE(Binary):
	"""
	AST node for the binary ``!=`` comparison operator.
	"""


	@classmethod
	def evalfold(cls, obj1, obj2):
		return obj1 != obj2


@register("lt")
class LT(Binary):
	"""
	AST node for the binary ``<`` comparison operator.
	"""


	@classmethod
	def evalfold(cls, obj1, obj2):
		return obj1 < obj2


@register("le")
class LE(Binary):
	"""
	AST node for the binary ``<=`` comparison operator.
	"""


	@classmethod
	def evalfold(cls, obj1, obj2):
		return obj1 <= obj2


@register("gt")
class GT(Binary):
	"""
	AST node for the binary ``>`` comparison operator.
	"""


	@classmethod
	def evalfold(cls, obj1, obj2):
		return obj1 > obj2


@register("ge")
class GE(Binary):
	"""
	AST node for the binary ``>=`` comparison operator.
	"""


	@classmethod
	def evalfold(cls, obj1, obj2):
		return obj1 >= obj2


@register("contains")
class Contains(Binary):
	"""
	AST node for the binary containment testing operator.

	The item/key object is loaded from the AST node :obj:`obj1` and the container
	object (which must be a list, string, dict or an object with a ``ul4attrs``
	attribute) is loaded from the AST node :obj:`obj2`.
	"""


	@classmethod
	def evalfold(cls, obj1, obj2):
		try:
			hasattr = obj1 in obj2.ul4attrs
		except (AttributeError, TypeError):
			return obj1 in obj2
		else:
			if hasattr:
				return True
			try:
				return obj1 in obj2
			except TypeError:
				return False


@register("notcontains")
class NotContains(Binary):
	"""
	AST node for the inverted containment testing operator.

	The item/key object is loaded from the AST node :obj:`obj1` and the container
	object (which must be a list, string, dict or an object with a ``ul4attrs``
	attribute) is loaded from the AST node :obj:`obj2`.
	"""


	@classmethod
	def evalfold(cls, obj1, obj2):
		try:
			hasattr = obj1 in obj2.ul4attrs
		except (AttributeError, TypeError):
			return obj1 not in obj2
		else:
			if hasattr:
				return False
			try:
				return obj1 not in obj2
			except TypeError:
				return True


@register("add")
class Add(Binary):
	"""
	AST node for the binary addition operator.
	"""


	@classmethod
	def evalfold(cls, obj1, obj2):
		return obj1 + obj2


@register("sub")
class Sub(Binary):
	"""
	AST node for the binary substraction operator.
	"""


	@classmethod
	def evalfold(cls, obj1, obj2):
		return obj1 - obj2


@register("mul")
class Mul(Binary):
	"""
	AST node for the binary multiplication operator.
	"""


	@classmethod
	def evalfold(cls, obj1, obj2):
		return obj1 * obj2


@register("floordiv")
class FloorDiv(Binary):
	"""
	AST node for the binary truncating division operator.
	"""


	@classmethod
	def evalfold(cls, obj1, obj2):
		return obj1 // obj2


@register("truediv")
class TrueDiv(Binary):
	"""
	AST node for the binary true division operator.
	"""


	@classmethod
	def evalfold(cls, obj1, obj2):
		return obj1 / obj2


@register("and")
class And(Binary):
	"""
	AST node for the binary ``and`` operator.
	"""


	@classmethod
	def evalfold(cls, obj1, obj2):
		# This is not called from ``eval``, as it doesn't short-circuit
		return obj1 and obj2

	@handleeval
	def eval(self, vars):
		obj1 = (yield from self.obj1.eval(vars))
		if not obj1:
			return obj1
		return (yield from self.obj2.eval(vars))


@register("or")
class Or(Binary):
	"""
	AST node for the binary ``or`` operator.
	"""


	@classmethod
	def evalfold(cls, obj1, obj2):
		# This is not called from ``eval``, as it doesn't short-circuit
		return obj1 or obj2

	@handleeval
	def eval(self, vars):
		obj1 = (yield from self.obj1.eval(vars))
		if obj1:
			return obj1
		return (yield from self.obj2.eval(vars))


@register("mod")
class Mod(Binary):
	"""
	AST node for the binary modulo operator.
	"""


	@classmethod
	def evalfold(cls, obj1, obj2):
		return obj1 % obj2


class ChangeVar(AST):
	"""
	Baseclass for all AST nodes that store or modify a variable.

	The variable name is stored in the string :obj:`varname` and the value that
	will be stored or be used to modify the stored value is loaded from the
	AST node :obj:`value`.
	"""

	ul4attrs = AST.ul4attrs.union({"varname", "value"})

	def __init__(self, location=None, start=None, end=None, varname=None, value=None):
		super().__init__(location, start, end)
		self.varname = varname
		self.value = value

	def __repr__(self):
		return "<{0.__class__.__module__}.{0.__class__.__qualname__} varname={0.varname!r} value={0.value!r} at {1:#x}>".format(self, id(self))

	def _repr_pretty_(self, p, cycle):
		if cycle:
			p.text("<{0.__class__.__module__}.{0.__class__.__qualname__} ... at {1:#x}>".format(self, id(self)))
		else:
			with p.group(4, "<{0.__class__.__module__}.{0.__class__.__qualname__}".format(self), ">"):
				p.breakable()
				p.text("varname=")
				p.pretty(self.varname)
				p.breakable()
				p.text("value=")
				p.pretty(self.value)
				p.breakable()
				p.text("at {:#x}".format(id(self)))

	def ul4ondump(self, encoder):
		super().ul4ondump(encoder)
		encoder.dump(self.varname)
		encoder.dump(self.value)

	def ul4onload(self, decoder):
		super().ul4onload(decoder)
		self.varname = decoder.load()
		self.value = decoder.load()


@register("storevar")
class StoreVar(ChangeVar):
	"""
	AST node that stores a value into a variable.
	"""

	@handleeval
	def eval(self, vars):
		value = (yield from self.value.eval(vars))
		_unpackvar(vars, self.varname, value)


@register("addvar")
class AddVar(ChangeVar):
	"""
	AST node that adds a value to a variable (i.e. the ``+=`` operator).
	"""

	@handleeval
	def eval(self, vars):
		value = (yield from self.value.eval(vars))
		vars[self.varname] += value


@register("subvar")
class SubVar(ChangeVar):
	"""
	AST node that substracts a value from a variable (i.e. the ``-=`` operator).
	"""

	@handleeval
	def eval(self, vars):
		value = (yield from self.value.eval(vars))
		vars[self.varname] -= value


@register("mulvar")
class MulVar(ChangeVar):
	"""
	AST node that multiplies a variable by a value (i.e. the ``*=`` operator).
	"""

	@handleeval
	def eval(self, vars):
		value = (yield from self.value.eval(vars))
		vars[self.varname] *= value


@register("floordivvar")
class FloorDivVar(ChangeVar):
	"""
	AST node that divides a variable by a value (truncating to an integer value;
	i.e. the ``//=`` operator).
	"""

	@handleeval
	def eval(self, vars):
		value = (yield from self.value.eval(vars))
		vars[self.varname] //= value


@register("truedivvar")
class TrueDivVar(ChangeVar):
	"""
	AST node that divides a variable by a value (i.e. the ``/=`` operator).
	"""

	@handleeval
	def eval(self, vars):
		value = (yield from self.value.eval(vars))
		vars[self.varname] /= value


@register("modvar")
class ModVar(ChangeVar):
	"""
	AST node for the ``%=`` operator.
	"""

	@handleeval
	def eval(self, vars):
		value = (yield from self.value.eval(vars))
		vars[self.varname] %= value


@register("call")
class Call(AST):
	"""
	AST node for calling an object.

	The object to be called is stored in the attribute :obj:`obj`. The list of
	positional arguments is loaded from the list of AST nodes :obj:`args`.
	Keyword arguments are in :obj:`kwargs`. `var`:remargs` is the AST node
	for the ``*`` argument (and may by ``None`` if there is no ``*`` argument).
	`var`:remkwargs` is the AST node for the ``**`` argument (and may by ``None``
	if there is no ``**`` argument)
	"""

	ul4attrs = AST.ul4attrs.union({"obj", "args", "kwargs", "remargs", "remkwargs"})

	def __init__(self, location=None, start=None, end=None, obj=None):
		super().__init__(location, start, end)
		self.obj = obj
		self.args = []
		self.kwargs = []
		self.remargs = None
		self.remkwargs = None

	def __repr__(self):
		return "<{0.__class__.__module__}.{0.__class__.__qualname__} obj={0.obj!r}{1}{2}{3}{4} at {5:#x}>".format(
			self,
			"".join(" {!r}".format(arg) for arg in self.args),
			"".join(" {}={!r}".format(argname, argvalue) for (argname, argvalue) in self.kwargs),
			" *{!r}".format(self.remargs) if self.remargs is not None else "",
			" **{!r}".format(self.remkwargs) if self.remargs is not None else "",
			id(self))

	def _repr_pretty_(self, p, cycle):
		if cycle:
			p.text("<{0.__class__.__module__}.{0.__class__.__qualname__} ... at {1:#x}>".format(self, id(self)))
		else:
			with p.group(4, "<{0.__class__.__module__}.{0.__class__.__qualname__}".format(self), ">"):
				p.breakable()
				p.text("obj=")
				p.pretty(self.obj)
				for arg in self.args:
					p.breakable()
					p.pretty(arg)
				for (argname, arg) in self.kwargs:
					p.breakable()
					p.text("{}=".format(argname))
					p.pretty(arg)
				if self.remargs is not None:
					p.breakable()
					p.text("*")
					p.pretty(self.remargs)
				if self.remkwargs is not None:
					p.breakable()
					p.text("**")
					p.pretty(self.remkwargs)
				p.breakable()
				p.text("at {:#x}".format(id(self)))

	@handleeval
	def eval(self, vars):
		obj = (yield from self.obj.eval(vars))
		args = []
		for arg in self.args:
			arg = (yield from arg.eval(vars))
			args.append(arg)
		kwargs = {}
		for (argname, arg) in self.kwargs:
			kwargs[argname] = (yield from arg.eval(vars))
		if self.remargs is not None:
			args.extend((yield from self.remargs.eval(vars)))
		if self.remkwargs is not None:
			kwargs.update((yield from self.remkwargs.eval(vars)))
		if isinstance(obj, types.MethodType):
			generator = getattr(obj.__func__, "__ul4generator__", False)
		else:
			generator = getattr(obj, "__ul4generator__", False)
		if generator:
			return (yield from obj(*args, **kwargs))
		else:
			return obj(*args, **kwargs)

	def ul4ondump(self, encoder):
		super().ul4ondump(encoder)
		encoder.dump(self.obj)
		encoder.dump(self.args)
		encoder.dump(self.kwargs)
		encoder.dump(self.remargs)
		encoder.dump(self.remkwargs)

	def ul4onload(self, decoder):
		super().ul4onload(decoder)
		self.obj = decoder.load()
		self.args = decoder.load()
		self.kwargs = [tuple(arg) for arg in decoder.load()]
		self.remargs = decoder.load()
		self.remkwargs = decoder.load()


@register("template")
class Template(Block):
	"""
	A template object is normally created by passing the template source to the
	constructor. It can also be loaded from the compiled format via the class
	methods :meth:`load` (from a stream) or :meth:`loads` (from a string).

	The compiled format can be generated with the methods :meth:`dump` (which
	dumps the format to a stream) or :meth:`dumps` (which returns a string with
	the compiled format).

	Rendering the template can be done with the methods :meth:`render` (which
	is a generator) or :meth:`renders` (which returns a string).

	A :class:`Template` object is itself an AST node. Evaluating it will store
	the template object under its name in the local variables.

	A :class:`Template` can also be called as a function (returning the result
	of the first ``<?return?>`` tag encountered. In this case all output of the
	template will be ignored.
	"""
	ul4attrs = Block.ul4attrs.union({"source", "name", "keepws", "startdelim", "enddelim", "render", "renders"})

	version = "25"

	def __init__(self, source=None, name=None, keepws=True, startdelim="<?", enddelim="?>"):
		"""
		Create a :class:`Template` object. If :obj:`source` is ``None``, the
		:class:`Template` remains uninitialized, otherwise :obj:`source` will be
		compiled (using :obj:`startdelim` and :obj:`enddelim` as the tag
		delimiters). :obj:`name` is the name of the template. It will be used in
		exception messages and should be a valid Python identifier. If
		:obj:`keepws` is false linefeeds and indentation will be ignored in the
		literal text in templates (i.e. the text between the tags). However
		trailing whitespace at the end of the line will be honored regardless of
		the value of :obj:`keepws`. Output will always be ignored when calling
		a template as a function.
		"""
		# ``location``/``endlocation`` will remain ``None`` for a top level template
		# For a subtemplate/subfunction ``location`` will be set to the location of the ``<?def?>`` tag in :meth:`_compile`
		# and ``endlocation`` will be the location of the ``<?end def?>`` tag
		super().__init__(None, 0, 0)
		self.keepws = keepws
		self.startdelim = startdelim
		self.enddelim = enddelim
		self.name = name
		self.source = None

		# If we have source code compile it
		if source is not None:
			self._compile(source, name, startdelim, enddelim)

	def __repr__(self):
		s = "<{0.__class__.__module__}.{0.__class__.__qualname__} name={0.name!r} keepws={0.keepws!r}".format(self)
		if self.startdelim != "<?":
			s += " startdelim={0.startdelim!r}".format(self)
		if self.enddelim != "?>":
			s += " enddelim={0.enddelim!r}".format(self)
		if self.content:
			s + " ..."
		return s + " at {:#x}>".format(id(self))

	def _str(self):
		yield "def "
		yield self.name if self.name is not None else "unnamed"
		yield ":"
		yield None
		yield +1
		yield from super()._str()
		yield -1

	def _repr_pretty_(self, p, cycle):
		if cycle:
			p.text("<{0.__class__.__module__}.{0.__class__.__qualname__} ... at {1:#x}>".format(self, id(self)))
		else:
			with p.group(4, "<{0.__class__.__module__}.{0.__class__.__qualname__}".format(self), ">"):
				p.breakable()
				p.text("name=")
				p.pretty(self.name)
				p.breakable()
				p.text("keepws=")
				p.pretty(self.keepws)
				if self.startdelim != "<?":
					p.breakable()
					p.text("startdelim=")
					p.pretty(self.startdelim)
				if self.enddelim != "?>":
					p.breakable()
					p.text("enddelim=")
					p.pretty(self.enddelim)
				for node in self.content:
					p.breakable()
					p.pretty(node)
				p.breakable()
				p.text("at {:#x}".format(id(self)))

	def ul4ondump(self, encoder):
		# Don't call ``super().ul4ondump()`` first, as we want the version to be first
		encoder.dump(self.version)
		encoder.dump(self.source)
		encoder.dump(self.name)
		encoder.dump(self.keepws)
		encoder.dump(self.startdelim)
		encoder.dump(self.enddelim)
		super().ul4ondump(encoder)

	def ul4onload(self, decoder):
		version = decoder.load()
		if version != self.version:
			raise ValueError("invalid version, expected {!r}, got {!r}".format(self.version, version))
		self.source = decoder.load()
		self.name = decoder.load()
		self.keepws = decoder.load()
		self.startdelim = decoder.load()
		self.enddelim = decoder.load()
		super().ul4onload(decoder)

	@classmethod
	def loads(cls, data):
		"""
		The class method :meth:`loads` loads the template/function from string
		:obj:`data`. :obj:`data` must contain the template/function in compiled
		UL4ON format.
		"""
		from ll import ul4on
		return ul4on.loads(data)

	@classmethod
	def load(cls, stream):
		"""
		The class method :meth:`load` loads the template/function from the stream
		:obj:`stream`. The stream must contain the template/function in compiled
		UL4ON format.
		"""
		from ll import ul4on
		return ul4on.load(stream)

	def dump(self, stream):
		"""
		:meth:`dump` dumps the template/function in compiled UL4ON format to the
		stream :obj:`stream`.
		"""
		from ll import ul4on
		ul4on.dump(self, stream)

	def dumps(self):
		"""
		:meth:`dumps` returns the template/function in compiled UL4ON format
		(as a string).
		"""
		from ll import ul4on
		return ul4on.dumps(self)

	@generator
	def render(self, **vars):
		"""
		Render the template iteratively (i.e. this is a generator).
		:obj:`vars` contains the top level variables available to the
		template code.
		"""
		try:
			yield from super().eval(vars) # Bypass ``self.eval()`` which simply stores the object as a local variable
		except ReturnException:
			pass

	def renders(self, **vars):
		"""
		Render the template as a string. :obj:`vars` contains the top level
		variables available to the template code.
		"""
		return "".join(self.render(**vars))

	def __call__(self, **vars):
		"""
		Call the template as a function and return the resulting value.
		:obj:`vars` contains the top level variables available to the template code.
		"""
		try:
			for output in super().eval(vars): # Bypass ``self.eval()`` which simply stores the object as a local variable
				pass # Ignore all output
		except ReturnException as ex:
			return ex.value

	def jssource(self):
		"""
		Return the template as the source code of a Javascript function.
		"""
		return "ul4.Template.loads({})".format(_asjson(self.dumps()))

	def javasource(self):
		"""
		Return the template as Java source code.
		"""
		from ll import misc
		return "com.livinglogic.ul4.InterpretedTemplate.loads({})".format(misc.javaexpr(self.dumps()))

	def _tokenize(self, source, startdelim, enddelim):
		"""
		Tokenize the template/function source code :obj:`source` into tags and
		non-tag text. :obj:`startdelim` and :obj:`enddelim` are used as the tag
		delimiters.

		This is a generator which produces :class:`Location` objects for each tag
		or non-tag text. It will be called by :meth:`_compile` internally.
		"""
		pattern = "{}(printx|print|code|for|if|elif|else|end|break|continue|def|return|note)(\s*((.|\\n)*?)\s*)?{}".format(re.escape(startdelim), re.escape(enddelim))
		pos = 0
		for match in re.finditer(pattern, source):
			if match.start() != pos:
				yield Location(self, source, None, pos, match.start(), pos, match.start())
			type = source[match.start(1):match.end(1)]
			if type != "note":
				yield Location(self, source, type, match.start(), match.end(), match.start(3), match.end(3))
			pos = match.end()
		end = len(source)
		if pos != end:
			yield Location(self, source, None, pos, end, pos, end)

	def _parser(self, location, error):
		from ll import UL4Lexer, UL4Parser
		source = location.code
		if not source:
			raise ValueError(error)
		stream = antlr3.ANTLRStringStream(source)
		lexer = UL4Lexer.UL4Lexer(stream)
		lexer.location = location
		tokens = antlr3.CommonTokenStream(lexer)
		parser = UL4Parser.UL4Parser(tokens)
		parser.location = location
		return parser

	def _compile(self, source, name, startdelim, enddelim):
		"""
		Compile the template source code :obj:`source` into an AST.
		:obj:`startdelim` and :obj:`enddelim` are used as the tag delimiters.
		"""
		self.name = name
		self.startdelim = startdelim
		self.enddelim = enddelim

		# This stack stores the nested for/if/elif/else/def blocks
		stack = [self]

		self.source = source

		if source is None:
			return

		def parseexpr(location):
			return self._parser(location, "expression required").expression()

		def parsestmt(location):
			return self._parser(location, "statement required").statement()

		def parsefor(location):
			return self._parser(location, "loop expression required").for_()

		for location in self._tokenize(source, startdelim, enddelim):
			try:
				if location.type is None:
					stack[-1].append(Text(location, location.startcode, location.endcode))
				elif location.type == "print":
					stack[-1].append(Print(location, location.startcode, location.endcode, parseexpr(location)))
				elif location.type == "printx":
					stack[-1].append(PrintX(location, location.startcode, location.endcode, parseexpr(location)))
				elif location.type == "code":
					stack[-1].append(parsestmt(location))
				elif location.type == "if":
					block = IfElIfElse(location, location.startcode, location.endcode, parseexpr(location))
					stack[-1].append(block)
					stack.append(block)
				elif location.type == "elif":
					if not isinstance(stack[-1], IfElIfElse):
						raise BlockError("elif doesn't match and if")
					elif isinstance(stack[-1].content[-1], Else):
						raise BlockError("else already seen in if")
					stack[-1].newblock(ElIf(location, location.startcode, location.endcode, parseexpr(location)))
				elif location.type == "else":
					if not isinstance(stack[-1], IfElIfElse):
						raise BlockError("else doesn't match any if")
					elif isinstance(stack[-1].content[-1], Else):
						raise BlockError("else already seen in if")
					stack[-1].newblock(Else(location, location.startcode, location.endcode))
				elif location.type == "end":
					if len(stack) <= 1:
						raise BlockError("not in any block")
					code = location.code
					if code:
						if code == "if":
							if not isinstance(stack[-1], IfElIfElse):
								raise BlockError("endif doesn't match any if")
						elif code == "for":
							if not isinstance(stack[-1], For):
								raise BlockError("endfor doesn't match any for")
						elif code == "def":
							if not isinstance(stack[-1], Template):
								raise BlockError("enddef doesn't match any def")
						else:
							raise BlockError("illegal end value {!r}".format(code))
					last = stack.pop()
					# Set ``endlocation`` of block
					last.endlocation = location
					if isinstance(last, IfElIfElse):
						last.content[-1].endlocation = location
				elif location.type == "for":
					block = parsefor(location)
					stack[-1].append(block)
					stack.append(block)
				elif location.type == "break":
					for block in reversed(stack):
						if isinstance(block, For):
							break
						elif isinstance(block, Template):
							raise BlockError("break outside of for loop")
					stack[-1].append(Break(location, location.startcode, location.endcode))
				elif location.type == "continue":
					for block in reversed(stack):
						if isinstance(block, For):
							break
						elif isinstance(block, Template):
							raise BlockError("continue outside of for loop")
					stack[-1].append(Continue(location, location.startcode, location.endcode))
				elif location.type == "def":
					block = Template(None, location.code, self.keepws, self.startdelim, self.enddelim)
					block.location = location # Set start ``location`` of sub template
					block.source = self.source # The source of the top level template (so that the offsets in :class:`Location` are correct)
					block.start = location.startcode
					block.end = location.endcode
					stack[-1].append(block)
					stack.append(block)
				elif location.type == "return":
					stack[-1].append(Return(location, location.startcode, location.endcode, parseexpr(location)))
				else: # Can't happen
					raise ValueError("unknown tag {!r}".format(location.type))
			except Exception as exc:
				try:
					raise Error(location) from exc
				except Error as exc:
					raise Error(self) from exc
		if len(stack) > 1:
			raise Error(stack[-1]) from BlockError("block unclosed")

	@handleeval
	def eval(self, vars):
		yield from ()
		vars[self.name] = TemplateClosure(self, vars)


###
### Functions & methods
###

@AST.makefunction
@generator
def function_print(*values):
	for (i, value) in enumerate(values):
		if i:
			yield " "
		yield _str(value)


@AST.makefunction
@generator
def function_printx(*values):
	for (i, value) in enumerate(values):
		if i:
			yield " "
		yield _xmlescape(value)


@AST.makefunction
def function_str(obj=""):
	return _str(obj)


@AST.makefunction
def function_repr(obj):
	return _repr(obj)


@AST.makefunction
def function_now():
	return datetime.datetime.now()


@AST.makefunction
def function_utcnow():
	return datetime.datetime.utcnow()


@AST.makefunction
def function_date(year, month, day, hour=0, minute=0, second=0, microsecond=0):
	return datetime.datetime(year, month, day, hour, minute, second, microsecond)


@AST.makefunction
def function_timedelta(days=0, seconds=0, microseconds=0):
	return datetime.timedelta(days, seconds, microseconds)


@AST.makefunction
def function_monthdelta(months=0):
	from ll import misc
	return misc.monthdelta(months)


@AST.makefunction
def function_random():
	return random.random()


@AST.makefunction
def function_xmlescape(obj):
	return _xmlescape(obj)


@AST.makefunction
def function_csv(obj):
	if obj is None:
		return ""
	elif isinstance(obj, Undefined):
		return ""
	elif not isinstance(obj, str):
		obj = _repr(obj)
	if any(c in obj for c in ',"\n'):
		return '"{}"'.format(obj.replace('"', '""'))
	return obj


@AST.makefunction
def function_asjson(obj):
	return _asjson(obj)


@AST.makefunction
def function_fromjson(string):
	from ll import ul4on
	return json.loads(string)


@AST.makefunction
def function_asul4on(obj):
	from ll import ul4on
	return ul4on.dumps(obj)


@AST.makefunction
def function_fromul4on(string):
	from ll import ul4on
	return ul4on.loads(string)


@AST.makefunction
def function_int(obj=0, base=None):
	if base is None:
		return int(obj)
	else:
		return int(obj, base)


@AST.makefunction
def function_float(obj=0.0):
	return float(obj)


@AST.makefunction
def function_bool(obj=False):
	return bool(obj)


@AST.makefunction
def function_list(iterable=()):
	return list(iterable)


@AST.makefunction
def function_len(sequence):
	return len(sequence)


@AST.makefunction
def function_abs(number):
	return abs(number)


@AST.makefunction
def function_any(iterable):
	return any(iterable)


@AST.makefunction
def function_all(iterable):
	return all(iterable)


@AST.makefunction
def function_enumerate(iterable, start=0):
	return enumerate(iterable, start)


@AST.makefunction
def function_enumfl(iterable, start=0):
	lastitem = None
	first = True
	i = start
	it = iter(iterable)
	try:
		item = next(it)
	except StopIteration:
		return
	while True:
		try:
			(lastitem, item) = (item, next(it))
		except StopIteration:
			yield (i, first, True, item) # Items haven't been swapped yet
			return
		else:
			yield (i, first, False, lastitem)
			first = False
		i += 1


@AST.makefunction
def function_isfirstlast(iterable):
	lastitem = None
	first = True
	it = iter(iterable)
	try:
		item = next(it)
	except StopIteration:
		return
	while True:
		try:
			(lastitem, item) = (item, next(it))
		except StopIteration:
			yield (first, True, item) # Items haven't been swapped yet
			return
		else:
			yield (first, False, lastitem)
			first = False


@AST.makefunction
def function_isfirst(iterable):
	first = True
	for item in iterable:
		yield (first, item)
		first = False


@AST.makefunction
def function_islast(iterable):
	lastitem = None
	it = iter(iterable)
	try:
		item = next(it)
	except StopIteration:
		return
	while True:
		try:
			(lastitem, item) = (item, next(it))
		except StopIteration:
			yield (True, item) # Items haven't been swapped yet
			return
		else:
			yield (False, lastitem)


@AST.makefunction
def function_isundefined(obj):
	return isinstance(obj, Undefined)


@AST.makefunction
def function_isdefined(obj):
	return not isinstance(obj, Undefined)


@AST.makefunction
def function_isnone(obj):
	return obj is None


@AST.makefunction
def function_isstr(obj):
	return isinstance(obj, str)


@AST.makefunction
def function_isint(obj):
	return isinstance(obj, int) and not isinstance(obj, bool)


@AST.makefunction
def function_isfloat(obj):
	return isinstance(obj, float)


@AST.makefunction
def function_isbool(obj):
	return isinstance(obj, bool)


@AST.makefunction
def function_isdate(obj):
	return isinstance(obj, (datetime.datetime, datetime.date))


@AST.makefunction
def function_istimedelta(obj):
	return isinstance(obj, datetime.timedelta)


@AST.makefunction
def function_ismonthdelta(obj):
	from ll import misc
	return isinstance(obj, misc.monthdelta)


@AST.makefunction
def function_islist(obj):
	from ll import color
	return isinstance(obj, collections.Sequence) and not isinstance(obj, str) and not isinstance(obj, color.Color)


@AST.makefunction
def function_isdict(obj):
	return isinstance(obj, collections.Mapping) and not isinstance(obj, Template)


@AST.makefunction
def function_iscolor(obj):
	from ll import color
	return isinstance(obj, color.Color)


@AST.makefunction
def function_istemplate(obj):
	return isinstance(obj, (Template, TemplateClosure))


@AST.makefunction
def function_isfunction(obj):
	return callable(obj)


@AST.makefunction
def function_chr(i):
	return chr(i)


@AST.makefunction
def function_ord(c):
	return ord(c)


@AST.makefunction
def function_hex(number):
	return hex(number)


@AST.makefunction
def function_oct(number):
	return oct(number)


@AST.makefunction
def function_bin(number):
	return bin(number)


@AST.makefunction
def function_min(*args):
	return min(*args)


@AST.makefunction
def function_max(*args):
	return max(*args)


@AST.makefunction
def function_first(iterable, default=None):
	from ll import misc
	yield from ()
	return misc.first(iterable, default)


@AST.makefunction
def function_last(iterable, default=None):
	from ll import misc
	yield from ()
	return misc.last(iterable, default)


@AST.makefunction
def function_sum(iterable, start=0):
	yield from ()
	return sum(iterable, start)


@AST.makefunction
def function_sorted(iterable):
	return sorted(iterable)


@AST.makefunction
def function_range(*args):
	return range(*args)


@AST.makefunction
def function_slice(*args):
	return itertools.islice(*args)


@AST.makefunction
def function_type(obj):
	from ll import color, misc
	if obj is None:
		return "none"
	elif isinstance(obj, Undefined):
		return "undefined"
	elif isinstance(obj, str):
		return "str"
	elif isinstance(obj, bool):
		return "bool"
	elif isinstance(obj, int):
		return "int"
	elif isinstance(obj, float):
		return "float"
	elif isinstance(obj, (datetime.datetime, datetime.date)):
		return "date"
	elif isinstance(obj, datetime.timedelta):
		return "timedelta"
	elif isinstance(obj, misc.monthdelta):
		return "monthdelta"
	elif isinstance(obj, color.Color):
		return "color"
	elif isinstance(obj, (Template, TemplateClosure)):
		return "template"
	elif isinstance(obj, collections.Mapping):
		return "dict"
	elif isinstance(obj, color.Color):
		return "color"
	elif isinstance(obj, collections.Sequence):
		return "list"
	elif callable(obj):
		return "function"
	return None


@AST.makefunction
def function_reversed(sequence):
	return reversed(sequence)


@AST.makefunction
def function_randrange(*args):
	return random.randrange(*args)


@AST.makefunction
def function_randchoice(sequence):
	return random.choice(sequence)


@AST.makefunction
def function_format(obj, fmt, lang=None):
	if isinstance(obj, (datetime.date, datetime.time, datetime.timedelta)):
		if lang is None:
			lang = "en"
		oldlocale = locale.getlocale()
		try:
			for candidate in (locale.normalize(lang), locale.normalize("en"), ""):
				try:
					locale.setlocale(locale.LC_ALL, candidate)
					return format(obj, fmt)
				except locale.Error:
					if not candidate:
						return format(obj, fmt)
		finally:
			try:
				locale.setlocale(locale.LC_ALL, oldlocale)
			except locale.Error:
				pass
	else:
		return format(obj, fmt)


@AST.makefunction
def function_zip(*iterables):
	return zip(*iterables)


@AST.makefunction
def function_urlquote(string):
	return urlparse.quote_plus(string)


@AST.makefunction
def function_urlunquote(string):
	return urlparse.unquote_plus(string)


@AST.makefunction
def function_rgb(r, g, b, a=1.0):
	from ll import color
	return color.Color.fromrgb(r, g, b, a)


@AST.makefunction
def function_hls(h, l, s, a=1.0):
	from ll import color
	return color.Color.fromhls(h, l, s, a)


@AST.makefunction
def function_hsv(h, s, v, a=1.0):
	from ll import color
	return color.Color.fromhsv(h, s, v, a)


@AST.makemethod
def method_split(obj, sep=None, count=None):
	return obj.split(sep, count if count is not None else -1)


@AST.makemethod
def method_rsplit(obj, sep=None, count=None):
	return obj.rsplit(sep, count if count is not None else -1)


@AST.makemethod
def method_strip(obj, chars=None):
	return obj.strip(chars)


@AST.makemethod
def method_lstrip(obj, chars=None):
	return obj.lstrip(chars)


@AST.makemethod
def method_rstrip(obj, chars=None):
	return obj.rstrip(chars)


@AST.makemethod
def method_find(obj, sub, start=None, end=None):
	if isinstance(obj, str):
		return obj.find(sub, start, end)
	else:
		try:
			if end is None:
				if start is None:
					return obj.index(sub)
				return obj.index(sub, start)
			return obj.index(sub, start, end)
		except ValueError:
			return -1


@AST.makemethod
def method_rfind(obj, sub, start=None, end=None):
	if isinstance(obj, str):
		return obj.rfind(sub, start, end)
	else:
		for i in reversed(range(*slice(start, end).indices(len(obj)))):
			if obj[i] == sub:
				return i
		return -1


@AST.makemethod
def method_startswith(obj, prefix):
	return obj.startswith(prefix)


@AST.makemethod
def method_endswith(obj, suffix):
	return obj.endswith(suffix)


@AST.makemethod
<<<<<<< HEAD
def method_upper(obj):
	return obj.upper()


@AST.makemethod
def method_lower(obj):
	return obj.lower()


@AST.makemethod
def method_capitalize(obj):
	return obj.capitalize()


@AST.makemethod
def method_replace(obj, old, new, count=None):
=======
def method_upper(self):
	yield from ()
	return self.upper()


@AST.makemethod
def method_lower(self):
	yield from ()
	return self.lower()


@AST.makemethod
def method_capitalize(self):
	yield from ()
	return self.capitalize()


@AST.makemethod
def method_replace(self, old, new, count=None):
	yield from ()
>>>>>>> 6d9e9c2c
	if count is None:
		return self.replace(old, new)
	else:
		return self.replace(old, new, count)


@AST.makemethod
<<<<<<< HEAD
def method_weekday(obj):
	return obj.weekday()


@AST.makemethod
def method_week(obj, firstweekday=None):
=======
def method_weekday(self):
	yield from ()
	return self.weekday()


@AST.makemethod
def method_week(self, firstweekday=None):
	yield from ()
>>>>>>> 6d9e9c2c
	if firstweekday is None:
		firstweekday = 0
	else:
		firstweekday %= 7
	jan1 = self.__class__(self.year, 1, 1)
	yearday = (self - jan1).days+7
	jan1weekday = jan1.weekday()
	while jan1weekday != firstweekday:
		yearday -= 1
		jan1weekday += 1
		if jan1weekday == 7:
			jan1weekday = 0
	return yearday//7


@AST.makemethod
<<<<<<< HEAD
def method_items(obj):
=======
def method_items(self):
	yield from ()
>>>>>>> 6d9e9c2c
	try:
		attrs = self.ul4attrs
	except AttributeError:
		return self.items()
	else:
		def iterate(obj):
			for attrname in attrs:
				yield (attrname, getattr(obj, attrname, UndefinedKey(attrname)))
		return iterate(self)


@AST.makemethod
<<<<<<< HEAD
def method_values(obj):
=======
def method_values(self):
	yield from ()
>>>>>>> 6d9e9c2c
	try:
		attrs = self.ul4attrs
	except AttributeError:
		return self.values()
	else:
		def iterate(obj):
			for attrname in attrs:
				yield getattr(obj, attrname, UndefinedKey(attrname))
		return iterate(self)


@AST.makemethod
<<<<<<< HEAD
def method_join(obj, iterable):
	return obj.join(iterable)


@AST.makemethod
def method_mimeformat(obj):
=======
def method_join(self, iterable):
	yield from ()
	return self.join(iterable)


@AST.makemethod
def method_mimeformat(self):
	yield from ()
>>>>>>> 6d9e9c2c
	weekdayname = ("Mon", "Tue", "Wed", "Thu", "Fri", "Sat", "Sun")
	monthname = (None, "Jan", "Feb", "Mar", "Apr", "May", "Jun", "Jul", "Aug", "Sep", "Oct", "Nov", "Dec")
	return "{1}, {0.day:02d} {2:3} {0.year:4} {0.hour:02}:{0.minute:02}:{0.second:02} GMT".format(self, weekdayname[self.weekday()], monthname[self.month])


@AST.makemethod
<<<<<<< HEAD
def method_isoformat(obj):
	result = obj.isoformat()
=======
def method_isoformat(self):
	yield from ()
	result = self.isoformat()
>>>>>>> 6d9e9c2c
	suffix = "T00:00:00"
	if result.endswith(suffix):
		return result[:-len(suffix)]
	return result


@AST.makemethod
<<<<<<< HEAD
def method_yearday(obj):
	return (obj - obj.__class__(obj.year, 1, 1)).days+1


@AST.makemethod
def method_get(obj, key, default=None):
	return obj.get(key, default)


@AST.makemethod
def method_day(obj):
	return obj.day


@AST.makemethod
def method_month(obj):
	return obj.month


@AST.makemethod
def method_year(obj):
	return obj.year


@AST.makemethod
def method_hour(obj):
	return obj.hour


@AST.makemethod
def method_minute(obj):
	return obj.minute


@AST.makemethod
def method_second(obj):
	return obj.second


@AST.makemethod
def method_microsecond(obj):
	return obj.microsecond


@AST.makemethod
def method_days(obj):
	return obj.days


@AST.makemethod
def method_seconds(obj):
	return obj.seconds


@AST.makemethod
def method_microseconds(obj):
	return obj.microseconds


@AST.makemethod
def method_append(obj, *items):
	obj.extend(items)


@AST.makemethod
def method_insert(obj, pos, *items):
	obj[pos:pos] = items


@AST.makemethod
def method_pop(obj, pos=-1):
	return obj.pop(pos)


@AST.makemethod
def method_update(obj, *others, **kwargs):
=======
def method_yearday(self):
	yield from ()
	return (self - self.__class__(self.year, 1, 1)).days+1


@AST.makemethod
def method_get(self, key, default=None):
	yield from ()
	return self.get(key, default)


@AST.makemethod
def method_day(self):
	yield from ()
	return self.day


@AST.makemethod
def method_month(self):
	yield from ()
	return self.month


@AST.makemethod
def method_year(self):
	yield from ()
	return self.year


@AST.makemethod
def method_hour(self):
	yield from ()
	return self.hour


@AST.makemethod
def method_minute(self):
	yield from ()
	return self.minute


@AST.makemethod
def method_second(self):
	yield from ()
	return self.second


@AST.makemethod
def method_microsecond(self):
	yield from ()
	return self.microsecond


@AST.makemethod
def method_days(self):
	yield from ()
	return self.days


@AST.makemethod
def method_seconds(self):
	yield from ()
	return self.seconds


@AST.makemethod
def method_microseconds(self):
	yield from ()
	return self.microseconds


@AST.makemethod
def method_append(self, *items):
	yield from ()
	self.extend(items)


@AST.makemethod
def method_insert(self, pos, *items):
	yield from ()
	self[pos:pos] = items


@AST.makemethod
def method_pop(self, pos=-1):
	yield from ()
	return self.pop(pos)


@AST.makemethod
def method_update(self, *others, **kwargs):
	yield from ()
>>>>>>> 6d9e9c2c
	for other in others:
		self.update(other)
	self.update(**kwargs)


class TemplateClosure:
	ul4attrs = {"location", "endlocation", "name", "source", "startdelim", "enddelim", "content", "render", "renders"}

	def __init__(self, template, vars):
		self.template = template
		# Freeze variables of the currently running templates/functions
		self.vars = vars.copy()
		# The template (i.e. the closure) itself should be visible in the parent variables
		self.vars[template.name] = self

	@generator
	def render(self, **vars):
		yield from self.template.render(**collections.ChainMap(vars, self.vars))

	def renders(self, **vars):
		return self.template.renders(**collections.ChainMap(vars, self.vars))

	def __call__(self, **vars):
		return self.template(**collections.ChainMap(vars, self.vars))

	def __getattr__(self, name):
		return getattr(self.template, name)

	def __repr__(self):
		s = "<{0.__class__.__module__}.{0.__class__.__qualname__} name={0.name!r} keepws={0.keepws!r}".format(self)
		if self.startdelim != "<?":
			s += " startdelim={0.startdelim!r}".format(self)
		if self.enddelim != "?>":
			s += " enddelim={0.enddelim!r}".format(self)
		if self.content:
			s + " ..."
		return s + " at {:#x}>".format(id(self))

	def _repr_pretty_(self, p, cycle):
		if cycle:
			p.text("<{0.__class__.__module__}.{0.__class__.__qualname__} ... at {1:#x}>".format(self, id(self)))
		else:
			with p.group(4, "<{0.__class__.__module__}.{0.__class__.__qualname__}".format(self), ">"):
				p.breakable()
				p.text("name=")
				p.pretty(self.name)
				p.breakable()
				p.text("keepws=")
				p.pretty(self.keepws)
				if self.startdelim != "<?":
					p.breakable()
					p.text("startdelim=")
					p.pretty(self.startdelim)
				if self.enddelim != "?>":
					p.breakable()
					p.text("enddelim=")
					p.pretty(self.enddelim)
				for node in self.content:
					p.breakable()
					p.pretty(node)
				p.breakable()
				p.text("at {:#x}".format(id(self)))<|MERGE_RESOLUTION|>--- conflicted
+++ resolved
@@ -2880,20 +2880,17 @@
 @AST.makefunction
 def function_first(iterable, default=None):
 	from ll import misc
-	yield from ()
 	return misc.first(iterable, default)
 
 
 @AST.makefunction
 def function_last(iterable, default=None):
 	from ll import misc
-	yield from ()
 	return misc.last(iterable, default)
 
 
 @AST.makefunction
 def function_sum(iterable, start=0):
-	yield from ()
 	return sum(iterable, start)
 
 
@@ -3081,45 +3078,22 @@
 
 
 @AST.makemethod
-<<<<<<< HEAD
-def method_upper(obj):
-	return obj.upper()
-
-
-@AST.makemethod
-def method_lower(obj):
-	return obj.lower()
-
-
-@AST.makemethod
-def method_capitalize(obj):
-	return obj.capitalize()
-
-
-@AST.makemethod
-def method_replace(obj, old, new, count=None):
-=======
 def method_upper(self):
-	yield from ()
 	return self.upper()
 
 
 @AST.makemethod
 def method_lower(self):
-	yield from ()
 	return self.lower()
 
 
 @AST.makemethod
 def method_capitalize(self):
-	yield from ()
 	return self.capitalize()
 
 
 @AST.makemethod
 def method_replace(self, old, new, count=None):
-	yield from ()
->>>>>>> 6d9e9c2c
 	if count is None:
 		return self.replace(old, new)
 	else:
@@ -3127,23 +3101,12 @@
 
 
 @AST.makemethod
-<<<<<<< HEAD
-def method_weekday(obj):
-	return obj.weekday()
-
-
-@AST.makemethod
-def method_week(obj, firstweekday=None):
-=======
 def method_weekday(self):
-	yield from ()
 	return self.weekday()
 
 
 @AST.makemethod
 def method_week(self, firstweekday=None):
-	yield from ()
->>>>>>> 6d9e9c2c
 	if firstweekday is None:
 		firstweekday = 0
 	else:
@@ -3160,12 +3123,7 @@
 
 
 @AST.makemethod
-<<<<<<< HEAD
-def method_items(obj):
-=======
 def method_items(self):
-	yield from ()
->>>>>>> 6d9e9c2c
 	try:
 		attrs = self.ul4attrs
 	except AttributeError:
@@ -3178,12 +3136,7 @@
 
 
 @AST.makemethod
-<<<<<<< HEAD
-def method_values(obj):
-=======
 def method_values(self):
-	yield from ()
->>>>>>> 6d9e9c2c
 	try:
 		attrs = self.ul4attrs
 	except AttributeError:
@@ -3196,37 +3149,20 @@
 
 
 @AST.makemethod
-<<<<<<< HEAD
-def method_join(obj, iterable):
-	return obj.join(iterable)
-
-
-@AST.makemethod
-def method_mimeformat(obj):
-=======
 def method_join(self, iterable):
-	yield from ()
 	return self.join(iterable)
 
 
 @AST.makemethod
 def method_mimeformat(self):
-	yield from ()
->>>>>>> 6d9e9c2c
 	weekdayname = ("Mon", "Tue", "Wed", "Thu", "Fri", "Sat", "Sun")
 	monthname = (None, "Jan", "Feb", "Mar", "Apr", "May", "Jun", "Jul", "Aug", "Sep", "Oct", "Nov", "Dec")
 	return "{1}, {0.day:02d} {2:3} {0.year:4} {0.hour:02}:{0.minute:02}:{0.second:02} GMT".format(self, weekdayname[self.weekday()], monthname[self.month])
 
 
 @AST.makemethod
-<<<<<<< HEAD
-def method_isoformat(obj):
-	result = obj.isoformat()
-=======
 def method_isoformat(self):
-	yield from ()
 	result = self.isoformat()
->>>>>>> 6d9e9c2c
 	suffix = "T00:00:00"
 	if result.endswith(suffix):
 		return result[:-len(suffix)]
@@ -3234,177 +3170,82 @@
 
 
 @AST.makemethod
-<<<<<<< HEAD
-def method_yearday(obj):
-	return (obj - obj.__class__(obj.year, 1, 1)).days+1
-
-
-@AST.makemethod
-def method_get(obj, key, default=None):
-	return obj.get(key, default)
-
-
-@AST.makemethod
-def method_day(obj):
-	return obj.day
-
-
-@AST.makemethod
-def method_month(obj):
-	return obj.month
-
-
-@AST.makemethod
-def method_year(obj):
-	return obj.year
-
-
-@AST.makemethod
-def method_hour(obj):
-	return obj.hour
-
-
-@AST.makemethod
-def method_minute(obj):
-	return obj.minute
-
-
-@AST.makemethod
-def method_second(obj):
-	return obj.second
-
-
-@AST.makemethod
-def method_microsecond(obj):
-	return obj.microsecond
-
-
-@AST.makemethod
-def method_days(obj):
-	return obj.days
-
-
-@AST.makemethod
-def method_seconds(obj):
-	return obj.seconds
-
-
-@AST.makemethod
-def method_microseconds(obj):
-	return obj.microseconds
-
-
-@AST.makemethod
-def method_append(obj, *items):
-	obj.extend(items)
-
-
-@AST.makemethod
-def method_insert(obj, pos, *items):
-	obj[pos:pos] = items
-
-
-@AST.makemethod
-def method_pop(obj, pos=-1):
-	return obj.pop(pos)
-
-
-@AST.makemethod
-def method_update(obj, *others, **kwargs):
-=======
 def method_yearday(self):
-	yield from ()
 	return (self - self.__class__(self.year, 1, 1)).days+1
 
 
 @AST.makemethod
 def method_get(self, key, default=None):
-	yield from ()
 	return self.get(key, default)
 
 
 @AST.makemethod
 def method_day(self):
-	yield from ()
 	return self.day
 
 
 @AST.makemethod
 def method_month(self):
-	yield from ()
 	return self.month
 
 
 @AST.makemethod
 def method_year(self):
-	yield from ()
 	return self.year
 
 
 @AST.makemethod
 def method_hour(self):
-	yield from ()
 	return self.hour
 
 
 @AST.makemethod
 def method_minute(self):
-	yield from ()
 	return self.minute
 
 
 @AST.makemethod
 def method_second(self):
-	yield from ()
 	return self.second
 
 
 @AST.makemethod
 def method_microsecond(self):
-	yield from ()
 	return self.microsecond
 
 
 @AST.makemethod
 def method_days(self):
-	yield from ()
 	return self.days
 
 
 @AST.makemethod
 def method_seconds(self):
-	yield from ()
 	return self.seconds
 
 
 @AST.makemethod
 def method_microseconds(self):
-	yield from ()
 	return self.microseconds
 
 
 @AST.makemethod
 def method_append(self, *items):
-	yield from ()
 	self.extend(items)
 
 
 @AST.makemethod
 def method_insert(self, pos, *items):
-	yield from ()
 	self[pos:pos] = items
 
 
 @AST.makemethod
 def method_pop(self, pos=-1):
-	yield from ()
 	return self.pop(pos)
 
 
 @AST.makemethod
 def method_update(self, *others, **kwargs):
-	yield from ()
->>>>>>> 6d9e9c2c
 	for other in others:
 		self.update(other)
 	self.update(**kwargs)
